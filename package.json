{
  "name": "puppeteer",
<<<<<<< HEAD
  "version": "2.0.0",
=======
  "version": "2.0.0-post",
>>>>>>> 209cf57a
  "description": "A high-level API to control headless Chrome over the DevTools Protocol",
  "main": "index.js",
  "repository": "github:GoogleChrome/puppeteer",
  "engines": {
    "node": ">=8.16.0"
  },
  "puppeteer": {
    "chromium_revision": "706915"
  },
  "scripts": {
    "unit": "node test/test.js",
    "funit": "BROWSER=firefox node test/test.js",
    "debug-unit": "node --inspect-brk test/test.js",
    "test-doclint": "node utils/doclint/check_public_api/test/test.js && node utils/doclint/preprocessor/test.js",
    "test": "npm run lint --silent && npm run coverage && npm run test-doclint && npm run test-types && node utils/testrunner/test/test.js",
    "install": "node install.js",
    "lint": "([ \"$CI\" = true ] && eslint --quiet -f codeframe . || eslint .) && npm run tsc && npm run doc",
    "doc": "node utils/doclint/cli.js",
    "coverage": "cross-env COVERAGE=true npm run unit",
    "tsc": "tsc -p .",
    "apply-next-version": "node utils/apply_next_version.js",
    "bundle": "npx browserify -r ./index.js:puppeteer -o utils/browser/puppeteer-web.js",
    "test-types": "node utils/doclint/generate_types && npx -p typescript@2.1 tsc -p utils/doclint/generate_types/test/",
    "unit-bundle": "node utils/browser/test.js"
  },
  "author": "The Chromium Authors",
  "license": "Apache-2.0",
  "dependencies": {
    "debug": "^4.1.0",
    "extract-zip": "^1.6.6",
    "https-proxy-agent": "^3.0.0",
    "mime": "^2.0.3",
    "progress": "^2.0.1",
    "proxy-from-env": "^1.0.0",
    "rimraf": "^2.6.1",
    "ws": "^6.1.0"
  },
  "devDependencies": {
    "@types/debug": "0.0.31",
    "@types/extract-zip": "^1.6.2",
    "@types/mime": "^2.0.0",
    "@types/node": "^8.10.34",
    "@types/rimraf": "^2.0.2",
    "@types/ws": "^6.0.1",
    "commonmark": "^0.28.1",
    "cross-env": "^5.0.5",
    "eslint": "^5.15.1",
    "esprima": "^4.0.0",
    "jpeg-js": "^0.3.4",
    "minimist": "^1.2.0",
    "ncp": "^2.0.0",
    "pixelmatch": "^4.0.2",
    "pngjs": "^3.3.3",
    "text-diff": "^1.0.1",
    "typescript": "3.2.2"
  },
  "browser": {
    "./lib/BrowserFetcher.js": false,
    "ws": "./utils/browser/WebSocket",
    "fs": false,
    "child_process": false,
    "rimraf": false,
    "readline": false
  }
}<|MERGE_RESOLUTION|>--- conflicted
+++ resolved
@@ -1,10 +1,6 @@
 {
   "name": "puppeteer",
-<<<<<<< HEAD
-  "version": "2.0.0",
-=======
   "version": "2.0.0-post",
->>>>>>> 209cf57a
   "description": "A high-level API to control headless Chrome over the DevTools Protocol",
   "main": "index.js",
   "repository": "github:GoogleChrome/puppeteer",
