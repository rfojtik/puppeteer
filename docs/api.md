
<<<<<<< HEAD
# Puppeteer API <!-- GEN:version -->v2.0.0<!-- GEN:stop-->
=======
# Puppeteer API <!-- GEN:version -->Tip-Of-Tree<!-- GEN:stop-->
>>>>>>> 209cf57a
<!-- GEN:empty-if-release --><!-- GEN:stop -->

- Interactive Documentation: https://pptr.dev
- API Translations: [中文|Chinese](https://zhaoqize.github.io/puppeteer-api-zh_CN/#/)
- Troubleshooting: [troubleshooting.md](https://github.com/GoogleChrome/puppeteer/blob/master/docs/troubleshooting.md)
- Releases per Chromium Version:
  * Chromium 79.0.3942.0 - [Puppeteer v2.0.0](https://github.com/GoogleChrome/puppeteer/blob/v2.0.0/docs/api.md)
  * Chromium 78.0.3882.0 - [Puppeteer v1.20.0](https://github.com/GoogleChrome/puppeteer/blob/v1.20.0/docs/api.md)
  * Chromium 77.0.3803.0 - [Puppeteer v1.19.0](https://github.com/GoogleChrome/puppeteer/blob/v1.19.0/docs/api.md)
  * Chromium 76.0.3803.0 - [Puppeteer v1.17.0](https://github.com/GoogleChrome/puppeteer/blob/v1.17.0/docs/api.md)
  * Chromium 75.0.3765.0 - [Puppeteer v1.15.0](https://github.com/GoogleChrome/puppeteer/blob/v1.15.0/docs/api.md)
  * Chromium 74.0.3723.0 - [Puppeteer v1.13.0](https://github.com/GoogleChrome/puppeteer/blob/v1.13.0/docs/api.md)
  * Chromium 73.0.3679.0 - [Puppeteer v1.12.2](https://github.com/GoogleChrome/puppeteer/blob/v1.12.2/docs/api.md)
  * [All releases](https://github.com/GoogleChrome/puppeteer/releases)


##### Table of Contents

<!-- GEN:toc -->
- [Overview](#overview)
- [puppeteer vs puppeteer-core](#puppeteer-vs-puppeteer-core)
- [Environment Variables](#environment-variables)
- [Working with Chrome Extensions](#working-with-chrome-extensions)
- [class: Puppeteer](#class-puppeteer)
  * [puppeteer.connect(options)](#puppeteerconnectoptions)
  * [puppeteer.createBrowserFetcher([options])](#puppeteercreatebrowserfetcheroptions)
  * [puppeteer.defaultArgs([options])](#puppeteerdefaultargsoptions)
  * [puppeteer.devices](#puppeteerdevices)
  * [puppeteer.errors](#puppeteererrors)
  * [puppeteer.executablePath()](#puppeteerexecutablepath)
  * [puppeteer.launch([options])](#puppeteerlaunchoptions)
- [class: BrowserFetcher](#class-browserfetcher)
  * [browserFetcher.canDownload(revision)](#browserfetchercandownloadrevision)
  * [browserFetcher.download(revision[, progressCallback])](#browserfetcherdownloadrevision-progresscallback)
  * [browserFetcher.localRevisions()](#browserfetcherlocalrevisions)
  * [browserFetcher.platform()](#browserfetcherplatform)
  * [browserFetcher.remove(revision)](#browserfetcherremoverevision)
  * [browserFetcher.revisionInfo(revision)](#browserfetcherrevisioninforevision)
- [class: Browser](#class-browser)
  * [event: 'disconnected'](#event-disconnected)
  * [event: 'targetchanged'](#event-targetchanged)
  * [event: 'targetcreated'](#event-targetcreated)
  * [event: 'targetdestroyed'](#event-targetdestroyed)
  * [browser.browserContexts()](#browserbrowsercontexts)
  * [browser.close()](#browserclose)
  * [browser.createIncognitoBrowserContext()](#browsercreateincognitobrowsercontext)
  * [browser.defaultBrowserContext()](#browserdefaultbrowsercontext)
  * [browser.disconnect()](#browserdisconnect)
  * [browser.isConnected()](#browserisconnected)
  * [browser.newPage()](#browsernewpage)
  * [browser.pages()](#browserpages)
  * [browser.process()](#browserprocess)
  * [browser.target()](#browsertarget)
  * [browser.targets()](#browsertargets)
  * [browser.userAgent()](#browseruseragent)
  * [browser.version()](#browserversion)
  * [browser.waitForTarget(predicate[, options])](#browserwaitfortargetpredicate-options)
  * [browser.wsEndpoint()](#browserwsendpoint)
- [class: BrowserContext](#class-browsercontext)
  * [event: 'targetchanged'](#event-targetchanged-1)
  * [event: 'targetcreated'](#event-targetcreated-1)
  * [event: 'targetdestroyed'](#event-targetdestroyed-1)
  * [browserContext.browser()](#browsercontextbrowser)
  * [browserContext.clearPermissionOverrides()](#browsercontextclearpermissionoverrides)
  * [browserContext.close()](#browsercontextclose)
  * [browserContext.isIncognito()](#browsercontextisincognito)
  * [browserContext.newPage()](#browsercontextnewpage)
  * [browserContext.overridePermissions(origin, permissions)](#browsercontextoverridepermissionsorigin-permissions)
  * [browserContext.pages()](#browsercontextpages)
  * [browserContext.targets()](#browsercontexttargets)
  * [browserContext.waitForTarget(predicate[, options])](#browsercontextwaitfortargetpredicate-options)
- [class: Page](#class-page)
  * [event: 'close'](#event-close)
  * [event: 'console'](#event-console)
  * [event: 'dialog'](#event-dialog)
  * [event: 'domcontentloaded'](#event-domcontentloaded)
  * [event: 'error'](#event-error)
  * [event: 'frameattached'](#event-frameattached)
  * [event: 'framedetached'](#event-framedetached)
  * [event: 'framenavigated'](#event-framenavigated)
  * [event: 'load'](#event-load)
  * [event: 'metrics'](#event-metrics)
  * [event: 'pageerror'](#event-pageerror)
  * [event: 'popup'](#event-popup)
  * [event: 'request'](#event-request)
  * [event: 'requestfailed'](#event-requestfailed)
  * [event: 'requestfinished'](#event-requestfinished)
  * [event: 'response'](#event-response)
  * [event: 'workercreated'](#event-workercreated)
  * [event: 'workerdestroyed'](#event-workerdestroyed)
  * [page.$(selector)](#pageselector)
  * [page.$$(selector)](#pageselector-1)
  * [page.$$eval(selector, pageFunction[, ...args])](#pageevalselector-pagefunction-args)
  * [page.$eval(selector, pageFunction[, ...args])](#pageevalselector-pagefunction-args-1)
  * [page.$x(expression)](#pagexexpression)
  * [page.accessibility](#pageaccessibility)
  * [page.addScriptTag(options)](#pageaddscripttagoptions)
  * [page.addStyleTag(options)](#pageaddstyletagoptions)
  * [page.authenticate(credentials)](#pageauthenticatecredentials)
  * [page.bringToFront()](#pagebringtofront)
  * [page.browser()](#pagebrowser)
  * [page.browserContext()](#pagebrowsercontext)
  * [page.click(selector[, options])](#pageclickselector-options)
  * [page.close([options])](#pagecloseoptions)
  * [page.content()](#pagecontent)
  * [page.cookies([...urls])](#pagecookiesurls)
  * [page.coverage](#pagecoverage)
  * [page.deleteCookie(...cookies)](#pagedeletecookiecookies)
  * [page.emulate(options)](#pageemulateoptions)
  * [page.emulateMedia(type)](#pageemulatemediatype)
  * [page.emulateMediaFeatures(features)](#pageemulatemediafeaturesfeatures)
  * [page.emulateMediaType(type)](#pageemulatemediatypetype)
  * [page.emulateTimezone(timezoneId)](#pageemulatetimezonetimezoneid)
  * [page.evaluate(pageFunction[, ...args])](#pageevaluatepagefunction-args)
  * [page.evaluateHandle(pageFunction[, ...args])](#pageevaluatehandlepagefunction-args)
  * [page.evaluateOnNewDocument(pageFunction[, ...args])](#pageevaluateonnewdocumentpagefunction-args)
  * [page.exposeFunction(name, puppeteerFunction)](#pageexposefunctionname-puppeteerfunction)
  * [page.focus(selector)](#pagefocusselector)
  * [page.frames()](#pageframes)
  * [page.goBack([options])](#pagegobackoptions)
  * [page.goForward([options])](#pagegoforwardoptions)
  * [page.goto(url[, options])](#pagegotourl-options)
  * [page.hover(selector)](#pagehoverselector)
  * [page.isClosed()](#pageisclosed)
  * [page.keyboard](#pagekeyboard)
  * [page.mainFrame()](#pagemainframe)
  * [page.metrics()](#pagemetrics)
  * [page.mouse](#pagemouse)
  * [page.pdf([options])](#pagepdfoptions)
  * [page.queryObjects(prototypeHandle)](#pagequeryobjectsprototypehandle)
  * [page.reload([options])](#pagereloadoptions)
  * [page.screenshot([options])](#pagescreenshotoptions)
  * [page.select(selector, ...values)](#pageselectselector-values)
  * [page.setBypassCSP(enabled)](#pagesetbypasscspenabled)
  * [page.setCacheEnabled([enabled])](#pagesetcacheenabledenabled)
  * [page.setContent(html[, options])](#pagesetcontenthtml-options)
  * [page.setCookie(...cookies)](#pagesetcookiecookies)
  * [page.setDefaultNavigationTimeout(timeout)](#pagesetdefaultnavigationtimeouttimeout)
  * [page.setDefaultTimeout(timeout)](#pagesetdefaulttimeouttimeout)
  * [page.setExtraHTTPHeaders(headers)](#pagesetextrahttpheadersheaders)
  * [page.setGeolocation(options)](#pagesetgeolocationoptions)
  * [page.setJavaScriptEnabled(enabled)](#pagesetjavascriptenabledenabled)
  * [page.setOfflineMode(enabled)](#pagesetofflinemodeenabled)
  * [page.setRequestInterception(value)](#pagesetrequestinterceptionvalue)
  * [page.setUserAgent(userAgent)](#pagesetuseragentuseragent)
  * [page.setViewport(viewport)](#pagesetviewportviewport)
  * [page.tap(selector)](#pagetapselector)
  * [page.target()](#pagetarget)
  * [page.title()](#pagetitle)
  * [page.touchscreen](#pagetouchscreen)
  * [page.tracing](#pagetracing)
  * [page.type(selector, text[, options])](#pagetypeselector-text-options)
  * [page.url()](#pageurl)
  * [page.viewport()](#pageviewport)
  * [page.waitFor(selectorOrFunctionOrTimeout[, options[, ...args]])](#pagewaitforselectororfunctionortimeout-options-args)
  * [page.waitForFileChooser([options])](#pagewaitforfilechooseroptions)
  * [page.waitForFunction(pageFunction[, options[, ...args]])](#pagewaitforfunctionpagefunction-options-args)
  * [page.waitForNavigation([options])](#pagewaitfornavigationoptions)
  * [page.waitForRequest(urlOrPredicate[, options])](#pagewaitforrequesturlorpredicate-options)
  * [page.waitForResponse(urlOrPredicate[, options])](#pagewaitforresponseurlorpredicate-options)
  * [page.waitForSelector(selector[, options])](#pagewaitforselectorselector-options)
  * [page.waitForXPath(xpath[, options])](#pagewaitforxpathxpath-options)
  * [page.workers()](#pageworkers)
- [class: Worker](#class-worker)
  * [worker.evaluate(pageFunction[, ...args])](#workerevaluatepagefunction-args)
  * [worker.evaluateHandle(pageFunction[, ...args])](#workerevaluatehandlepagefunction-args)
  * [worker.executionContext()](#workerexecutioncontext)
  * [worker.url()](#workerurl)
- [class: Accessibility](#class-accessibility)
  * [accessibility.snapshot([options])](#accessibilitysnapshotoptions)
- [class: Keyboard](#class-keyboard)
  * [keyboard.down(key[, options])](#keyboarddownkey-options)
  * [keyboard.press(key[, options])](#keyboardpresskey-options)
  * [keyboard.sendCharacter(char)](#keyboardsendcharacterchar)
  * [keyboard.type(text[, options])](#keyboardtypetext-options)
  * [keyboard.up(key)](#keyboardupkey)
- [class: Mouse](#class-mouse)
  * [mouse.click(x, y[, options])](#mouseclickx-y-options)
  * [mouse.down([options])](#mousedownoptions)
  * [mouse.move(x, y[, options])](#mousemovex-y-options)
  * [mouse.up([options])](#mouseupoptions)
- [class: Touchscreen](#class-touchscreen)
  * [touchscreen.tap(x, y)](#touchscreentapx-y)
- [class: Tracing](#class-tracing)
  * [tracing.start([options])](#tracingstartoptions)
  * [tracing.stop()](#tracingstop)
- [class: FileChooser](#class-filechooser)
  * [fileChooser.accept(filePaths)](#filechooseracceptfilepaths)
  * [fileChooser.cancel()](#filechoosercancel)
  * [fileChooser.isMultiple()](#filechooserismultiple)
- [class: Dialog](#class-dialog)
  * [dialog.accept([promptText])](#dialogacceptprompttext)
  * [dialog.defaultValue()](#dialogdefaultvalue)
  * [dialog.dismiss()](#dialogdismiss)
  * [dialog.message()](#dialogmessage)
  * [dialog.type()](#dialogtype)
- [class: ConsoleMessage](#class-consolemessage)
  * [consoleMessage.args()](#consolemessageargs)
  * [consoleMessage.location()](#consolemessagelocation)
  * [consoleMessage.text()](#consolemessagetext)
  * [consoleMessage.type()](#consolemessagetype)
- [class: Frame](#class-frame)
  * [frame.$(selector)](#frameselector)
  * [frame.$$(selector)](#frameselector-1)
  * [frame.$$eval(selector, pageFunction[, ...args])](#frameevalselector-pagefunction-args)
  * [frame.$eval(selector, pageFunction[, ...args])](#frameevalselector-pagefunction-args-1)
  * [frame.$x(expression)](#framexexpression)
  * [frame.addScriptTag(options)](#frameaddscripttagoptions)
  * [frame.addStyleTag(options)](#frameaddstyletagoptions)
  * [frame.childFrames()](#framechildframes)
  * [frame.click(selector[, options])](#frameclickselector-options)
  * [frame.content()](#framecontent)
  * [frame.evaluate(pageFunction[, ...args])](#frameevaluatepagefunction-args)
  * [frame.evaluateHandle(pageFunction[, ...args])](#frameevaluatehandlepagefunction-args)
  * [frame.executionContext()](#frameexecutioncontext)
  * [frame.focus(selector)](#framefocusselector)
  * [frame.goto(url[, options])](#framegotourl-options)
  * [frame.hover(selector)](#framehoverselector)
  * [frame.isDetached()](#frameisdetached)
  * [frame.name()](#framename)
  * [frame.parentFrame()](#frameparentframe)
  * [frame.select(selector, ...values)](#frameselectselector-values)
  * [frame.setContent(html[, options])](#framesetcontenthtml-options)
  * [frame.tap(selector)](#frametapselector)
  * [frame.title()](#frametitle)
  * [frame.type(selector, text[, options])](#frametypeselector-text-options)
  * [frame.url()](#frameurl)
  * [frame.waitFor(selectorOrFunctionOrTimeout[, options[, ...args]])](#framewaitforselectororfunctionortimeout-options-args)
  * [frame.waitForFunction(pageFunction[, options[, ...args]])](#framewaitforfunctionpagefunction-options-args)
  * [frame.waitForNavigation([options])](#framewaitfornavigationoptions)
  * [frame.waitForSelector(selector[, options])](#framewaitforselectorselector-options)
  * [frame.waitForXPath(xpath[, options])](#framewaitforxpathxpath-options)
- [class: ExecutionContext](#class-executioncontext)
  * [executionContext.evaluate(pageFunction[, ...args])](#executioncontextevaluatepagefunction-args)
  * [executionContext.evaluateHandle(pageFunction[, ...args])](#executioncontextevaluatehandlepagefunction-args)
  * [executionContext.frame()](#executioncontextframe)
  * [executionContext.queryObjects(prototypeHandle)](#executioncontextqueryobjectsprototypehandle)
- [class: JSHandle](#class-jshandle)
  * [jsHandle.asElement()](#jshandleaselement)
  * [jsHandle.dispose()](#jshandledispose)
  * [jsHandle.evaluate(pageFunction[, ...args])](#jshandleevaluatepagefunction-args)
  * [jsHandle.evaluateHandle(pageFunction[, ...args])](#jshandleevaluatehandlepagefunction-args)
  * [jsHandle.executionContext()](#jshandleexecutioncontext)
  * [jsHandle.getProperties()](#jshandlegetproperties)
  * [jsHandle.getProperty(propertyName)](#jshandlegetpropertypropertyname)
  * [jsHandle.jsonValue()](#jshandlejsonvalue)
- [class: ElementHandle](#class-elementhandle)
  * [elementHandle.$(selector)](#elementhandleselector)
  * [elementHandle.$$(selector)](#elementhandleselector-1)
  * [elementHandle.$$eval(selector, pageFunction[, ...args])](#elementhandleevalselector-pagefunction-args)
  * [elementHandle.$eval(selector, pageFunction[, ...args])](#elementhandleevalselector-pagefunction-args-1)
  * [elementHandle.$x(expression)](#elementhandlexexpression)
  * [elementHandle.asElement()](#elementhandleaselement)
  * [elementHandle.boundingBox()](#elementhandleboundingbox)
  * [elementHandle.boxModel()](#elementhandleboxmodel)
  * [elementHandle.click([options])](#elementhandleclickoptions)
  * [elementHandle.contentFrame()](#elementhandlecontentframe)
  * [elementHandle.dispose()](#elementhandledispose)
  * [elementHandle.evaluate(pageFunction[, ...args])](#elementhandleevaluatepagefunction-args)
  * [elementHandle.evaluateHandle(pageFunction[, ...args])](#elementhandleevaluatehandlepagefunction-args)
  * [elementHandle.executionContext()](#elementhandleexecutioncontext)
  * [elementHandle.focus()](#elementhandlefocus)
  * [elementHandle.getProperties()](#elementhandlegetproperties)
  * [elementHandle.getProperty(propertyName)](#elementhandlegetpropertypropertyname)
  * [elementHandle.hover()](#elementhandlehover)
  * [elementHandle.isIntersectingViewport()](#elementhandleisintersectingviewport)
  * [elementHandle.jsonValue()](#elementhandlejsonvalue)
  * [elementHandle.press(key[, options])](#elementhandlepresskey-options)
  * [elementHandle.screenshot([options])](#elementhandlescreenshotoptions)
  * [elementHandle.select(...values)](#elementhandleselectvalues)
  * [elementHandle.tap()](#elementhandletap)
  * [elementHandle.toString()](#elementhandletostring)
  * [elementHandle.type(text[, options])](#elementhandletypetext-options)
  * [elementHandle.uploadFile(...filePaths)](#elementhandleuploadfilefilepaths)
- [class: Request](#class-request)
  * [request.abort([errorCode])](#requestaborterrorcode)
  * [request.continue([overrides])](#requestcontinueoverrides)
  * [request.failure()](#requestfailure)
  * [request.frame()](#requestframe)
  * [request.headers()](#requestheaders)
  * [request.initiator()](#requestinitiator)
  * [request.isNavigationRequest()](#requestisnavigationrequest)
  * [request.method()](#requestmethod)
  * [request.postData()](#requestpostdata)
  * [request.redirectChain()](#requestredirectchain)
  * [request.resourceType()](#requestresourcetype)
  * [request.respond(response)](#requestrespondresponse)
  * [request.response()](#requestresponse)
  * [request.monotonicTimeStart()](#requestmonotonictimestart)
  * [request.monotonicTimeEnd()](#requestmonotonictimeend)
  * [request.url()](#requesturl)
- [class: Response](#class-response)
  * [response.buffer()](#responsebuffer)
  * [response.frame()](#responseframe)
  * [response.fromCache()](#responsefromcache)
  * [response.fromServiceWorker()](#responsefromserviceworker)
  * [response.headers()](#responseheaders)
  * [response.json()](#responsejson)
  * [response.ok()](#responseok)
  * [response.remoteAddress()](#responseremoteaddress)
  * [response.request()](#responserequest)
  * [response.securityDetails()](#responsesecuritydetails)
  * [response.status()](#responsestatus)
  * [response.statusText()](#responsestatustext)
  * [response.text()](#responsetext)
  * [response.monotonicTimeEnd()](#responsemonotonictimeend)
  * [response.url()](#responseurl)
- [class: SecurityDetails](#class-securitydetails)
  * [securityDetails.issuer()](#securitydetailsissuer)
  * [securityDetails.protocol()](#securitydetailsprotocol)
  * [securityDetails.subjectName()](#securitydetailssubjectname)
  * [securityDetails.validFrom()](#securitydetailsvalidfrom)
  * [securityDetails.validTo()](#securitydetailsvalidto)
- [class: Target](#class-target)
  * [target.browser()](#targetbrowser)
  * [target.browserContext()](#targetbrowsercontext)
  * [target.createCDPSession()](#targetcreatecdpsession)
  * [target.opener()](#targetopener)
  * [target.page()](#targetpage)
  * [target.type()](#targettype)
  * [target.url()](#targeturl)
  * [target.worker()](#targetworker)
- [class: CDPSession](#class-cdpsession)
  * [cdpSession.detach()](#cdpsessiondetach)
  * [cdpSession.send(method[, params])](#cdpsessionsendmethod-params)
- [class: Coverage](#class-coverage)
  * [coverage.startCSSCoverage([options])](#coveragestartcsscoverageoptions)
  * [coverage.startJSCoverage([options])](#coveragestartjscoverageoptions)
  * [coverage.stopCSSCoverage()](#coveragestopcsscoverage)
  * [coverage.stopJSCoverage()](#coveragestopjscoverage)
- [class: TimeoutError](#class-timeouterror)
<!-- GEN:stop -->

### Overview

Puppeteer is a Node library which provides a high-level API to control Chromium or Chrome over the DevTools Protocol.

The Puppeteer API is hierarchical and mirrors the browser structure.

> **NOTE** On the following diagram, faded entities are not currently represented in Puppeteer.

![puppeteer overview](https://user-images.githubusercontent.com/746130/40333229-5df5480c-5d0c-11e8-83cb-c3e371de7374.png)

- [`Puppeteer`](#class-puppeteer) communicates with the browser using [DevTools Protocol](https://chromedevtools.github.io/devtools-protocol/).
- [`Browser`](#class-browser) instance can own multiple browser contexts.
- [`BrowserContext`](#class-browsercontext) instance defines a browsing session and can own multiple pages.
- [`Page`](#class-page) has at least one frame: main frame. There might be other frames created by [iframe](https://developer.mozilla.org/en-US/docs/Web/HTML/Element/iframe) or [frame](https://developer.mozilla.org/en-US/docs/Web/HTML/Element/frame) tags.
- [`Frame`](#class-frame) has at least one execution context - the default execution context - where the frame's JavaScript is executed. A Frame might have additional execution contexts that are associated with [extensions](https://developer.chrome.com/extensions).
- [`Worker`](#class-worker) has a single execution context and facilitates interacting with [WebWorkers](https://developer.mozilla.org/en-US/docs/Web/API/Web_Workers_API).

(Diagram source: [link](https://docs.google.com/drawings/d/1Q_AM6KYs9kbyLZF-Lpp5mtpAWth73Cq8IKCsWYgi8MM/edit?usp=sharing))

### puppeteer vs puppeteer-core

Every release since v1.7.0 we publish two packages:
- [puppeteer](https://www.npmjs.com/package/puppeteer)
- [puppeteer-core](https://www.npmjs.com/package/puppeteer-core)

`puppeteer` is a *product* for browser automation. When installed, it downloads a version of
Chromium, which it then drives using `puppeteer-core`. Being an end-user product, `puppeteer` supports a bunch of convenient `PUPPETEER_*` env variables to tweak its behavior.

`puppeteer-core` is a *library* to help drive anything that supports DevTools protocol. `puppeteer-core` doesn't download Chromium when installed. Being a library, `puppeteer-core` is fully driven
through its programmatic interface and disregards all the `PUPPETEER_*` env variables.

To sum up, the only differences between `puppeteer-core` and `puppeteer` are:
- `puppeteer-core` doesn't automatically download Chromium when installed.
- `puppeteer-core` ignores all `PUPPETEER_*` env variables.

In most cases, you'll be fine using the `puppeteer` package.

However, you should use `puppeteer-core` if:
- you're building another end-user product or library atop of DevTools protocol. For example, one might build a PDF generator using `puppeteer-core` and write a custom `install.js` script that downloads [`headless_shell`](https://chromium.googlesource.com/chromium/src/+/lkgr/headless/README.md) instead of Chromium to save disk space.
- you're bundling Puppeteer to use in Chrome Extension / browser with the DevTools protocol where downloading an additional Chromium binary is unnecessary.

When using `puppeteer-core`, remember to change the *include* line:

```js
const puppeteer = require('puppeteer-core');
```

You will then need to call [`puppeteer.connect([options])`](#puppeteerconnectoptions) or [`puppeteer.launch([options])`](#puppeteerlaunchoptions) with an explicit `executablePath` option.

### Environment Variables

Puppeteer looks for certain [environment variables](https://en.wikipedia.org/wiki/Environment_variable) to aid its operations.
If Puppeteer doesn't find them in the environment during the installation step, a lowercased variant of these variables will be used from the [npm config](https://docs.npmjs.com/cli/config).

- `HTTP_PROXY`, `HTTPS_PROXY`, `NO_PROXY` - defines HTTP proxy settings that are used to download and run Chromium.
- `PUPPETEER_SKIP_CHROMIUM_DOWNLOAD` - do not download bundled Chromium during installation step.
- `PUPPETEER_DOWNLOAD_HOST` - overwrite URL prefix that is used to download Chromium. Note: this includes protocol and might even include path prefix. Defaults to `https://storage.googleapis.com`.
- `PUPPETEER_CHROMIUM_REVISION` - specify a certain version of Chromium you'd like Puppeteer to use. See [puppeteer.launch([options])](#puppeteerlaunchoptions) on how executable path is inferred. **BEWARE**: Puppeteer is only [guaranteed to work](https://github.com/GoogleChrome/puppeteer/#q-why-doesnt-puppeteer-vxxx-work-with-chromium-vyyy) with the bundled Chromium, use at your own risk.
- `PUPPETEER_EXECUTABLE_PATH` - specify an executable path to be used in `puppeteer.launch`. See [puppeteer.launch([options])](#puppeteerlaunchoptions) on how the executable path is inferred. **BEWARE**: Puppeteer is only [guaranteed to work](https://github.com/GoogleChrome/puppeteer/#q-why-doesnt-puppeteer-vxxx-work-with-chromium-vyyy) with the bundled Chromium, use at your own risk.

> **NOTE** PUPPETEER_* env variables are not accounted for in the [`puppeteer-core`](https://www.npmjs.com/package/puppeteer-core) package.


### Working with Chrome Extensions

Puppeteer can be used for testing Chrome Extensions.

> **NOTE** Extensions in Chrome / Chromium currently only work in non-headless mode.

The following is code for getting a handle to the [background page](https://developer.chrome.com/extensions/background_pages) of an extension whose source is located in `./my-extension`:
```js
const puppeteer = require('puppeteer');

(async () => {
  const pathToExtension = require('path').join(__dirname, 'my-extension');
  const browser = await puppeteer.launch({
    headless: false,
    args: [
      `--disable-extensions-except=${pathToExtension}`,
      `--load-extension=${pathToExtension}`
    ]
  });
  const targets = await browser.targets();
  const backgroundPageTarget = targets.find(target => target.type() === 'background_page');
  const backgroundPage = await backgroundPageTarget.page();
  // Test the background page as you would any other page.
  await browser.close();
})();
```

> **NOTE** It is not yet possible to test extension popups or content scripts.

### class: Puppeteer

Puppeteer module provides a method to launch a Chromium instance.
The following is a typical example of using Puppeteer to drive automation:
```js
const puppeteer = require('puppeteer');

puppeteer.launch().then(async browser => {
  const page = await browser.newPage();
  await page.goto('https://www.google.com');
  // other actions...
  await browser.close();
});
```

#### puppeteer.connect(options)
- `options` <[Object]>
  - `browserWSEndpoint` <?[string]> a [browser websocket endpoint](#browserwsendpoint) to connect to.
  - `browserURL` <?[string]> a browser url to connect to, in format `http://${host}:${port}`. Use interchangeably with `browserWSEndpoint` to let Puppeteer fetch it from [metadata endpoint](https://chromedevtools.github.io/devtools-protocol/#how-do-i-access-the-browser-target).
  - `ignoreHTTPSErrors` <[boolean]> Whether to ignore HTTPS errors during navigation. Defaults to `false`.
  - `defaultViewport` <?[Object]> Sets a consistent viewport for each page. Defaults to an 800x600 viewport. `null` disables the default viewport.
    - `width` <[number]> page width in pixels.
    - `height` <[number]> page height in pixels.
    - `deviceScaleFactor` <[number]> Specify device scale factor (can be thought of as dpr). Defaults to `1`.
    - `isMobile` <[boolean]> Whether the `meta viewport` tag is taken into account. Defaults to `false`.
    - `hasTouch`<[boolean]> Specifies if viewport supports touch events. Defaults to `false`
    - `isLandscape` <[boolean]> Specifies if viewport is in landscape mode. Defaults to `false`.
  - `slowMo` <[number]> Slows down Puppeteer operations by the specified amount of milliseconds. Useful so that you can see what is going on.
  - `transport` <[ConnectionTransport]> **Experimental** Specify a custom transport object for Puppeteer to use.
- returns: <[Promise]<[Browser]>>

This methods attaches Puppeteer to an existing Chromium instance.

#### puppeteer.createBrowserFetcher([options])
- `options` <[Object]>
  - `host` <[string]> A download host to be used. Defaults to `https://storage.googleapis.com`.
  - `path` <[string]> A path for the downloads folder. Defaults to `<root>/.local-chromium`, where `<root>` is puppeteer's package root.
  - `platform` <[string]> Possible values are: `mac`, `win32`, `win64`, `linux`. Defaults to the current platform.
- returns: <[BrowserFetcher]>

#### puppeteer.defaultArgs([options])
- `options` <[Object]>  Set of configurable options to set on the browser. Can have the following fields:
  - `headless` <[boolean]> Whether to run browser in [headless mode](https://developers.google.com/web/updates/2017/04/headless-chrome). Defaults to `true` unless the `devtools` option is `true`.
  - `args` <[Array]<[string]>> Additional arguments to pass to the browser instance. The list of Chromium flags can be found [here](http://peter.sh/experiments/chromium-command-line-switches/).
  - `userDataDir` <[string]> Path to a [User Data Directory](https://chromium.googlesource.com/chromium/src/+/master/docs/user_data_dir.md).
  - `devtools` <[boolean]> Whether to auto-open a DevTools panel for each tab. If this option is `true`, the `headless` option will be set `false`.
- returns: <[Array]<[string]>>

The default flags that Chromium will be launched with.

#### puppeteer.devices
- returns: <[Object]>

Returns a list of devices to be used with [`page.emulate(options)`](#pageemulateoptions). Actual list of
devices can be found in [lib/DeviceDescriptors.js](https://github.com/GoogleChrome/puppeteer/blob/master/lib/DeviceDescriptors.js).

```js
const puppeteer = require('puppeteer');
const iPhone = puppeteer.devices['iPhone 6'];

puppeteer.launch().then(async browser => {
  const page = await browser.newPage();
  await page.emulate(iPhone);
  await page.goto('https://www.google.com');
  // other actions...
  await browser.close();
});
```

> **NOTE** The old way (Puppeteer versions <= v1.14.0) devices can be obtained with `require('puppeteer/DeviceDescriptors')`.

#### puppeteer.errors
- returns: <[Object]>
  - `TimeoutError` <[function]> A class of [TimeoutError].

Puppeteer methods might throw errors if they are unable to fulfill a request. For example, [page.waitForSelector(selector[, options])](#pagewaitforselectorselector-options)
might fail if the selector doesn't match any nodes during the given timeframe.

For certain types of errors Puppeteer uses specific error classes.
These classes are available via [`puppeteer.errors`](#puppeteererrors)

An example of handling a timeout error:
```js
try {
  await page.waitForSelector('.foo');
} catch (e) {
  if (e instanceof puppeteer.errors.TimeoutError) {
    // Do something if this is a timeout.
  }
}
```

> **NOTE** The old way (Puppeteer versions <= v1.14.0) errors can be obtained with `require('puppeteer/Errors')`.

#### puppeteer.executablePath()
- returns: <[string]> A path where Puppeteer expects to find bundled Chromium. Chromium might not exist there if the download was skipped with [`PUPPETEER_SKIP_CHROMIUM_DOWNLOAD`](#environment-variables).

> **NOTE** `puppeteer.executablePath()` is affected by the `PUPPETEER_EXECUTABLE_PATH` and `PUPPETEER_CHROMIUM_REVISION` env variables. See [Environment Variables](#environment-variables) for details.


#### puppeteer.launch([options])
- `options` <[Object]>  Set of configurable options to set on the browser. Can have the following fields:
  - `ignoreHTTPSErrors` <[boolean]> Whether to ignore HTTPS errors during navigation. Defaults to `false`.
  - `headless` <[boolean]> Whether to run browser in [headless mode](https://developers.google.com/web/updates/2017/04/headless-chrome). Defaults to `true` unless the `devtools` option is `true`.
  - `executablePath` <[string]> Path to a Chromium or Chrome executable to run instead of the bundled Chromium. If `executablePath` is a relative path, then it is resolved relative to [current working directory](https://nodejs.org/api/process.html#process_process_cwd). **BEWARE**: Puppeteer is only [guaranteed to work](https://github.com/GoogleChrome/puppeteer/#q-why-doesnt-puppeteer-vxxx-work-with-chromium-vyyy) with the bundled Chromium, use at your own risk.
  - `slowMo` <[number]> Slows down Puppeteer operations by the specified amount of milliseconds. Useful so that you can see what is going on.
  - `defaultViewport` <?[Object]> Sets a consistent viewport for each page. Defaults to an 800x600 viewport. `null` disables the default viewport.
    - `width` <[number]> page width in pixels.
    - `height` <[number]> page height in pixels.
    - `deviceScaleFactor` <[number]> Specify device scale factor (can be thought of as dpr). Defaults to `1`.
    - `isMobile` <[boolean]> Whether the `meta viewport` tag is taken into account. Defaults to `false`.
    - `hasTouch`<[boolean]> Specifies if viewport supports touch events. Defaults to `false`
    - `isLandscape` <[boolean]> Specifies if viewport is in landscape mode. Defaults to `false`.
  - `args` <[Array]<[string]>> Additional arguments to pass to the browser instance. The list of Chromium flags can be found [here](http://peter.sh/experiments/chromium-command-line-switches/).
  - `ignoreDefaultArgs` <[boolean]|[Array]<[string]>> If `true`, then do not use [`puppeteer.defaultArgs()`](#puppeteerdefaultargs-options). If an array is given, then filter out the given default arguments. Dangerous option; use with care. Defaults to `false`.
  - `handleSIGINT` <[boolean]> Close the browser process on Ctrl-C. Defaults to `true`.
  - `handleSIGTERM` <[boolean]> Close the browser process on SIGTERM. Defaults to `true`.
  - `handleSIGHUP` <[boolean]> Close the browser process on SIGHUP. Defaults to `true`.
  - `timeout` <[number]> Maximum time in milliseconds to wait for the browser instance to start. Defaults to `30000` (30 seconds). Pass `0` to disable timeout.
  - `dumpio` <[boolean]> Whether to pipe the browser process stdout and stderr into `process.stdout` and `process.stderr`. Defaults to `false`.
  - `userDataDir` <[string]> Path to a [User Data Directory](https://chromium.googlesource.com/chromium/src/+/master/docs/user_data_dir.md).
  - `env` <[Object]> Specify environment variables that will be visible to the browser. Defaults to `process.env`.
  - `devtools` <[boolean]> Whether to auto-open a DevTools panel for each tab. If this option is `true`, the `headless` option will be set `false`.
  - `pipe` <[boolean]> Connects to the browser over a pipe instead of a WebSocket. Defaults to `false`.
- returns: <[Promise]<[Browser]>> Promise which resolves to browser instance.


You can use `ignoreDefaultArgs` to filter out `--mute-audio` from default arguments:
```js
const browser = await puppeteer.launch({
  ignoreDefaultArgs: ['--mute-audio']
});
```

> **NOTE** Puppeteer can also be used to control the Chrome browser, but it works best with the version of Chromium it is bundled with. There is no guarantee it will work with any other version. Use `executablePath` option with extreme caution.
>
> If Google Chrome (rather than Chromium) is preferred, a [Chrome Canary](https://www.google.com/chrome/browser/canary.html) or [Dev Channel](https://www.chromium.org/getting-involved/dev-channel) build is suggested.
>
> In [puppeteer.launch([options])](#puppeteerlaunchoptions) above, any mention of Chromium also applies to Chrome.
>
> See [`this article`](https://www.howtogeek.com/202825/what%E2%80%99s-the-difference-between-chromium-and-chrome/) for a description of the differences between Chromium and Chrome. [`This article`](https://chromium.googlesource.com/chromium/src/+/lkgr/docs/chromium_browser_vs_google_chrome.md) describes some differences for Linux users.

### class: BrowserFetcher

BrowserFetcher can download and manage different versions of Chromium.

BrowserFetcher operates on revision strings that specify a precise version of Chromium, e.g. `"533271"`. Revision strings can be obtained from [omahaproxy.appspot.com](http://omahaproxy.appspot.com/).

An example of using BrowserFetcher to download a specific version of Chromium and running
Puppeteer against it:

```js
const browserFetcher = puppeteer.createBrowserFetcher();
const revisionInfo = await browserFetcher.download('533271');
const browser = await puppeteer.launch({executablePath: revisionInfo.executablePath})
```

> **NOTE** BrowserFetcher is not designed to work concurrently with other
> instances of BrowserFetcher that share the same downloads directory.

#### browserFetcher.canDownload(revision)
- `revision` <[string]> a revision to check availability.
- returns: <[Promise]<[boolean]>>  returns `true` if the revision could be downloaded from the host.

The method initiates a HEAD request to check if the revision is available.

#### browserFetcher.download(revision[, progressCallback])
- `revision` <[string]> a revision to download.
- `progressCallback` <[function]([number], [number])> A function that will be called with two arguments:
  - `downloadedBytes` <[number]> how many bytes have been downloaded
  - `totalBytes` <[number]> how large is the total download.
- returns: <[Promise]<[Object]>> Resolves with revision information when the revision is downloaded and extracted
  - `revision` <[string]> the revision the info was created from
  - `folderPath` <[string]> path to the extracted revision folder
  - `executablePath` <[string]> path to the revision executable
  - `url` <[string]> URL this revision can be downloaded from
  - `local` <[boolean]> whether the revision is locally available on disk

The method initiates a GET request to download the revision from the host.

#### browserFetcher.localRevisions()
- returns: <[Promise]<[Array]<[string]>>> A list of all revisions available locally on disk.

#### browserFetcher.platform()
- returns: <[string]> One of `mac`, `linux`, `win32` or `win64`.

#### browserFetcher.remove(revision)
- `revision` <[string]> a revision to remove. The method will throw if the revision has not been downloaded.
- returns: <[Promise]> Resolves when the revision has been removed.

#### browserFetcher.revisionInfo(revision)
- `revision` <[string]> a revision to get info for.
- returns: <[Object]>
  - `revision` <[string]> the revision the info was created from
  - `folderPath` <[string]> path to the extracted revision folder
  - `executablePath` <[string]> path to the revision executable
  - `url` <[string]> URL this revision can be downloaded from
  - `local` <[boolean]> whether the revision is locally available on disk

### class: Browser

* extends: [EventEmitter](https://nodejs.org/api/events.html#events_class_eventemitter)

A Browser is created when Puppeteer connects to a Chromium instance, either through [`puppeteer.launch`](#puppeteerlaunchoptions) or [`puppeteer.connect`](#puppeteerconnectoptions).

An example of using a [Browser] to create a [Page]:
```js
const puppeteer = require('puppeteer');

puppeteer.launch().then(async browser => {
  const page = await browser.newPage();
  await page.goto('https://example.com');
  await browser.close();
});
```

An example of disconnecting from and reconnecting to a [Browser]:
```js
const puppeteer = require('puppeteer');

puppeteer.launch().then(async browser => {
  // Store the endpoint to be able to reconnect to Chromium
  const browserWSEndpoint = browser.wsEndpoint();
  // Disconnect puppeteer from Chromium
  browser.disconnect();

  // Use the endpoint to reestablish a connection
  const browser2 = await puppeteer.connect({browserWSEndpoint});
  // Close Chromium
  await browser2.close();
});
```
#### event: 'disconnected'
Emitted when Puppeteer gets disconnected from the Chromium instance. This might happen because of one of the following:
- Chromium is closed or crashed
- The [`browser.disconnect`](#browserdisconnect) method was called

#### event: 'targetchanged'
- <[Target]>

Emitted when the url of a target changes.

> **NOTE** This includes target changes in incognito browser contexts.


#### event: 'targetcreated'
- <[Target]>

Emitted when a target is created, for example when a new page is opened by [`window.open`](https://developer.mozilla.org/en-US/docs/Web/API/Window/open) or [`browser.newPage`](#browsernewpage).

> **NOTE** This includes target creations in incognito browser contexts.

#### event: 'targetdestroyed'
- <[Target]>

Emitted when a target is destroyed, for example when a page is closed.

> **NOTE** This includes target destructions in incognito browser contexts.

#### browser.browserContexts()
- returns: <[Array]<[BrowserContext]>>

Returns an array of all open browser contexts. In a newly created browser, this will return
a single instance of [BrowserContext].

#### browser.close()
- returns: <[Promise]>

Closes Chromium and all of its pages (if any were opened). The [Browser] object itself is considered to be disposed and cannot be used anymore.

#### browser.createIncognitoBrowserContext()
- returns: <[Promise]<[BrowserContext]>>

Creates a new incognito browser context. This won't share cookies/cache with other browser contexts.

```js
const browser = await puppeteer.launch();
// Create a new incognito browser context.
const context = await browser.createIncognitoBrowserContext();
// Create a new page in a pristine context.
const page = await context.newPage();
// Do stuff
await page.goto('https://example.com');
```

#### browser.defaultBrowserContext()
- returns: <[BrowserContext]>

Returns the default browser context. The default browser context can not be closed.

#### browser.disconnect()

Disconnects Puppeteer from the browser, but leaves the Chromium process running. After calling `disconnect`, the [Browser] object is considered disposed and cannot be used anymore.

#### browser.isConnected()

- returns: <[boolean]>

Indicates that the browser is connected.

#### browser.newPage()
- returns: <[Promise]<[Page]>>

Promise which resolves to a new [Page] object. The [Page] is created in a default browser context.

#### browser.pages()
- returns: <[Promise]<[Array]<[Page]>>> Promise which resolves to an array of all open pages. Non visible pages, such as `"background_page"`, will not be listed here. You can find them using [target.page()](#targetpage).

An array of all pages inside the Browser. In case of multiple browser contexts,
the method will return an array with all the pages in all browser contexts.

#### browser.process()
- returns: <?[ChildProcess]> Spawned browser process. Returns `null` if the browser instance was created with [`puppeteer.connect`](#puppeteerconnectoptions) method.

#### browser.target()
- returns: <[Target]>

A target associated with the browser.

#### browser.targets()
- returns: <[Array]<[Target]>>

An array of all active targets inside the Browser. In case of multiple browser contexts,
the method will return an array with all the targets in all browser contexts.

#### browser.userAgent()
- returns: <[Promise]<[string]>> Promise which resolves to the browser's original user agent.

> **NOTE** Pages can override browser user agent with [page.setUserAgent](#pagesetuseragentuseragent)

#### browser.version()
- returns: <[Promise]<[string]>> For headless Chromium, this is similar to `HeadlessChrome/61.0.3153.0`. For non-headless, this is similar to `Chrome/61.0.3153.0`.

> **NOTE** the format of browser.version() might change with future releases of Chromium.

#### browser.waitForTarget(predicate[, options])
- `predicate` <[function]\([Target]\):[boolean]> A function to be run for every target
- `options` <[Object]>
  - `timeout` <[number]> Maximum wait time in milliseconds. Pass `0` to disable the timeout. Defaults to 30 seconds.
- returns: <[Promise]<[Target]>> Promise which resolves to the first target found that matches the `predicate` function.

This searches for a target in all browser contexts.

An example of finding a target for a page opened via `window.open`:
```js
await page.evaluate(() => window.open('https://www.example.com/'));
const newWindowTarget = await browser.waitForTarget(target => target.url() === 'https://www.example.com/');
```

#### browser.wsEndpoint()
- returns: <[string]> Browser websocket url.

Browser websocket endpoint which can be used as an argument to
[puppeteer.connect](#puppeteerconnectoptions). The format is `ws://${host}:${port}/devtools/browser/<id>`

You can find the `webSocketDebuggerUrl` from `http://${host}:${port}/json/version`. Learn more about the [devtools protocol](https://chromedevtools.github.io/devtools-protocol) and the [browser endpoint](https://chromedevtools.github.io/devtools-protocol/#how-do-i-access-the-browser-target).

### class: BrowserContext

* extends: [EventEmitter](https://nodejs.org/api/events.html#events_class_eventemitter)

BrowserContexts provide a way to operate multiple independent browser sessions. When a browser is launched, it has
a single BrowserContext used by default. The method `browser.newPage()` creates a page in the default browser context.

If a page opens another page, e.g. with a `window.open` call, the popup will belong to the parent page's browser
context.

Puppeteer allows creation of "incognito" browser contexts with `browser.createIncognitoBrowserContext()` method.
"Incognito" browser contexts don't write any browsing data to disk.

```js
// Create a new incognito browser context
const context = await browser.createIncognitoBrowserContext();
// Create a new page inside context.
const page = await context.newPage();
// ... do stuff with page ...
await page.goto('https://example.com');
// Dispose context once it's no longer needed.
await context.close();
```

#### event: 'targetchanged'
- <[Target]>

Emitted when the url of a target inside the browser context changes.

#### event: 'targetcreated'
- <[Target]>

Emitted when a new target is created inside the browser context, for example when a new page is opened by [`window.open`](https://developer.mozilla.org/en-US/docs/Web/API/Window/open) or [`browserContext.newPage`](#browsercontextnewpage).

#### event: 'targetdestroyed'
- <[Target]>

Emitted when a target inside the browser context is destroyed, for example when a page is closed.

#### browserContext.browser()
- returns: <[Browser]>

The browser this browser context belongs to.

#### browserContext.clearPermissionOverrides()
- returns: <[Promise]>

Clears all permission overrides for the browser context.

```js
const context = browser.defaultBrowserContext();
context.overridePermissions('https://example.com', ['clipboard-read']);
// do stuff ..
context.clearPermissionOverrides();
```

#### browserContext.close()
- returns: <[Promise]>

Closes the browser context. All the targets that belong to the browser context
will be closed.

> **NOTE** only incognito browser contexts can be closed.

#### browserContext.isIncognito()
- returns: <[boolean]>

Returns whether BrowserContext is incognito.
The default browser context is the only non-incognito browser context.

> **NOTE** the default browser context cannot be closed.

#### browserContext.newPage()
- returns: <[Promise]<[Page]>>

Creates a new page in the browser context.


#### browserContext.overridePermissions(origin, permissions)
- `origin` <[string]> The [origin] to grant permissions to, e.g. "https://example.com".
- `permissions` <[Array]<[string]>> An array of permissions to grant. All permissions that are not listed here will be automatically denied. Permissions can be one of the following values:
    - `'geolocation'`
    - `'midi'`
    - `'midi-sysex'` (system-exclusive midi)
    - `'notifications'`
    - `'push'`
    - `'camera'`
    - `'microphone'`
    - `'background-sync'`
    - `'ambient-light-sensor'`
    - `'accelerometer'`
    - `'gyroscope'`
    - `'magnetometer'`
    - `'accessibility-events'`
    - `'clipboard-read'`
    - `'clipboard-write'`
    - `'payment-handler'`
- returns: <[Promise]>


```js
const context = browser.defaultBrowserContext();
await context.overridePermissions('https://html5demos.com', ['geolocation']);
```


#### browserContext.pages()
- returns: <[Promise]<[Array]<[Page]>>> Promise which resolves to an array of all open pages. Non visible pages, such as `"background_page"`, will not be listed here. You can find them using [target.page()](#targetpage).

An array of all pages inside the browser context.

#### browserContext.targets()
- returns: <[Array]<[Target]>>

An array of all active targets inside the browser context.

#### browserContext.waitForTarget(predicate[, options])
- `predicate` <[function]\([Target]\):[boolean]> A function to be run for every target
- `options` <[Object]>
  - `timeout` <[number]> Maximum wait time in milliseconds. Pass `0` to disable the timeout. Defaults to 30 seconds.
- returns: <[Promise]<[Target]>> Promise which resolves to the first target found that matches the `predicate` function.

This searches for a target in this specific browser context.

An example of finding a target for a page opened via `window.open`:
```js
await page.evaluate(() => window.open('https://www.example.com/'));
const newWindowTarget = await browserContext.waitForTarget(target => target.url() === 'https://www.example.com/');
```

### class: Page

* extends: [EventEmitter](https://nodejs.org/api/events.html#events_class_eventemitter)

Page provides methods to interact with a single tab or [extension background page](https://developer.chrome.com/extensions/background_pages) in Chromium. One [Browser] instance might have multiple [Page] instances.

This example creates a page, navigates it to a URL, and then saves a screenshot:
```js
const puppeteer = require('puppeteer');

puppeteer.launch().then(async browser => {
  const page = await browser.newPage();
  await page.goto('https://example.com');
  await page.screenshot({path: 'screenshot.png'});
  await browser.close();
});
```

The Page class emits various events (described below) which can be handled using any of Node's native [`EventEmitter`](https://nodejs.org/api/events.html#events_class_eventemitter) methods, such as `on`, `once` or `removeListener`.

This example logs a message for a single page `load` event:
```js
page.once('load', () => console.log('Page loaded!'));
```

To unsubscribe from events use the `removeListener` method:

```js
function logRequest(interceptedRequest) {
  console.log('A request was made:', interceptedRequest.url());
}
page.on('request', logRequest);
// Sometime later...
page.removeListener('request', logRequest);
```

#### event: 'close'

Emitted when the page closes.

#### event: 'console'
- <[ConsoleMessage]>

Emitted when JavaScript within the page calls one of console API methods, e.g. `console.log` or `console.dir`. Also emitted if the page throws an error or a warning.

The arguments passed into `console.log` appear as arguments on the event handler.

An example of handling `console` event:
```js
page.on('console', msg => {
  for (let i = 0; i < msg.args().length; ++i)
    console.log(`${i}: ${msg.args()[i]}`);
});
page.evaluate(() => console.log('hello', 5, {foo: 'bar'}));
```

#### event: 'dialog'
- <[Dialog]>

Emitted when a JavaScript dialog appears, such as `alert`, `prompt`, `confirm` or `beforeunload`. Puppeteer can respond to the dialog via [Dialog]'s [accept](#dialogacceptprompttext) or [dismiss](#dialogdismiss) methods.

#### event: 'domcontentloaded'

Emitted when the JavaScript [`DOMContentLoaded`](https://developer.mozilla.org/en-US/docs/Web/Events/DOMContentLoaded) event is dispatched.

#### event: 'error'
- <[Error]>

Emitted when the page crashes.

> **NOTE** `error` event has a special meaning in Node, see [error events](https://nodejs.org/api/events.html#events_error_events) for details.

#### event: 'frameattached'
- <[Frame]>

Emitted when a frame is attached.

#### event: 'framedetached'
- <[Frame]>

Emitted when a frame is detached.

#### event: 'framenavigated'
- <[Frame]>

Emitted when a frame is navigated to a new url.

#### event: 'load'

Emitted when the JavaScript [`load`](https://developer.mozilla.org/en-US/docs/Web/Events/load) event is dispatched.

#### event: 'metrics'
- <[Object]>
  - `title` <[string]> The title passed to `console.timeStamp`.
  - `metrics` <[Object]> Object containing metrics as key/value pairs. The values
    of metrics are of <[number]> type.

Emitted when the JavaScript code makes a call to `console.timeStamp`. For the list
of metrics see `page.metrics`.

#### event: 'pageerror'
- <[Error]> The exception message

Emitted when an uncaught exception happens within the page.

#### event: 'popup'
- <[Page]> Page corresponding to "popup" window

Emitted when the page opens a new tab or window.

```js
const [popup] = await Promise.all([
  new Promise(resolve => page.once('popup', resolve)),
  page.click('a[target=_blank]'),
]);
```

```js
const [popup] = await Promise.all([
  new Promise(resolve => page.once('popup', resolve)),
  page.evaluate(() => window.open('https://example.com')),
]);
```

#### event: 'request'
- <[Request]>

Emitted when a page issues a request. The [request] object is read-only.
In order to intercept and mutate requests, see `page.setRequestInterception`.

#### event: 'requestfailed'
- <[Request]>

Emitted when a request fails, for example by timing out.

> **NOTE** HTTP Error responses, such as 404 or 503, are still successful responses from HTTP standpoint, so request will complete with [`'requestfinished'`](#event-requestfinished) event and not with [`'requestfailed'`](#event-requestfailed).

#### event: 'requestfinished'
- <[Request]>

Emitted when a request finishes successfully.

#### event: 'response'
- <[Response]>

Emitted when a [response] is received.

#### event: 'workercreated'
- <[Worker]>

Emitted when a dedicated [WebWorker](https://developer.mozilla.org/en-US/docs/Web/API/Web_Workers_API) is spawned by the page.

#### event: 'workerdestroyed'
- <[Worker]>

Emitted when a dedicated [WebWorker](https://developer.mozilla.org/en-US/docs/Web/API/Web_Workers_API) is terminated.

#### page.$(selector)
- `selector` <[string]> A [selector] to query page for
- returns: <[Promise]<?[ElementHandle]>>

The method runs `document.querySelector` within the page. If no element matches the selector, the return value resolves to `null`.

Shortcut for [page.mainFrame().$(selector)](#frameselector).

#### page.$$(selector)
- `selector` <[string]> A [selector] to query page for
- returns: <[Promise]<[Array]<[ElementHandle]>>>

The method runs `document.querySelectorAll` within the page. If no elements match the selector, the return value resolves to `[]`.

Shortcut for [page.mainFrame().$$(selector)](#frameselector-1).

#### page.$$eval(selector, pageFunction[, ...args])
- `selector` <[string]> A [selector] to query page for
- `pageFunction` <[function]\([Array]<[Element]>\)> Function to be evaluated in browser context
- `...args` <...[Serializable]|[JSHandle]> Arguments to pass to `pageFunction`
- returns: <[Promise]<[Serializable]>> Promise which resolves to the return value of `pageFunction`

This method runs `Array.from(document.querySelectorAll(selector))` within the page and passes it as the first argument to `pageFunction`.

If `pageFunction` returns a [Promise], then `page.$$eval` would wait for the promise to resolve and return its value.

Examples:
```js
const divsCounts = await page.$$eval('div', divs => divs.length);
```

#### page.$eval(selector, pageFunction[, ...args])
- `selector` <[string]> A [selector] to query page for
- `pageFunction` <[function]\([Element]\)> Function to be evaluated in browser context
- `...args` <...[Serializable]|[JSHandle]> Arguments to pass to `pageFunction`
- returns: <[Promise]<[Serializable]>> Promise which resolves to the return value of `pageFunction`

This method runs `document.querySelector` within the page and passes it as the first argument to `pageFunction`. If there's no element matching `selector`, the method throws an error.

If `pageFunction` returns a [Promise], then `page.$eval` would wait for the promise to resolve and return its value.

Examples:
```js
const searchValue = await page.$eval('#search', el => el.value);
const preloadHref = await page.$eval('link[rel=preload]', el => el.href);
const html = await page.$eval('.main-container', e => e.outerHTML);
```

Shortcut for [page.mainFrame().$eval(selector, pageFunction)](#frameevalselector-pagefunction-args).

#### page.$x(expression)
- `expression` <[string]> Expression to [evaluate](https://developer.mozilla.org/en-US/docs/Web/API/Document/evaluate).
- returns: <[Promise]<[Array]<[ElementHandle]>>>

The method evaluates the XPath expression.

Shortcut for [page.mainFrame().$x(expression)](#framexexpression)

#### page.accessibility
- returns: <[Accessibility]>

#### page.addScriptTag(options)
- `options` <[Object]>
  - `url` <[string]> URL of a script to be added.
  - `path` <[string]> Path to the JavaScript file to be injected into frame. If `path` is a relative path, then it is resolved relative to [current working directory](https://nodejs.org/api/process.html#process_process_cwd).
  - `content` <[string]> Raw JavaScript content to be injected into frame.
  - `type` <[string]> Script type. Use 'module' in order to load a Javascript ES6 module. See [script](https://developer.mozilla.org/en-US/docs/Web/HTML/Element/script) for more details.
- returns: <[Promise]<[ElementHandle]>> which resolves to the added tag when the script's onload fires or when the script content was injected into frame.

Adds a `<script>` tag into the page with the desired url or content.

Shortcut for [page.mainFrame().addScriptTag(options)](#frameaddscripttagoptions).

#### page.addStyleTag(options)
- `options` <[Object]>
  - `url` <[string]> URL of the `<link>` tag.
  - `path` <[string]> Path to the CSS file to be injected into frame. If `path` is a relative path, then it is resolved relative to [current working directory](https://nodejs.org/api/process.html#process_process_cwd).
  - `content` <[string]> Raw CSS content to be injected into frame.
- returns: <[Promise]<[ElementHandle]>> which resolves to the added tag when the stylesheet's onload fires or when the CSS content was injected into frame.

Adds a `<link rel="stylesheet">` tag into the page with the desired url or a `<style type="text/css">` tag with the content.

Shortcut for [page.mainFrame().addStyleTag(options)](#frameaddstyletagoptions).

#### page.authenticate(credentials)
- `credentials` <?[Object]>
  - `username` <[string]>
  - `password` <[string]>
- returns: <[Promise]>

Provide credentials for [HTTP authentication](https://developer.mozilla.org/en-US/docs/Web/HTTP/Authentication).

To disable authentication, pass `null`.

#### page.bringToFront()

- returns: <[Promise]>

Brings page to front (activates tab).

#### page.browser()

- returns: <[Browser]>

Get the browser the page belongs to.

#### page.browserContext()

- returns: <[BrowserContext]>

Get the browser context that the page belongs to.

#### page.click(selector[, options])
- `selector` <[string]> A [selector] to search for element to click. If there are multiple elements satisfying the selector, the first will be clicked.
- `options` <[Object]>
  - `button` <"left"|"right"|"middle"> Defaults to `left`.
  - `clickCount` <[number]> defaults to 1. See [UIEvent.detail].
  - `delay` <[number]> Time to wait between `mousedown` and `mouseup` in milliseconds. Defaults to 0.
- returns: <[Promise]> Promise which resolves when the element matching `selector` is successfully clicked. The Promise will be rejected if there is no element matching `selector`.

This method fetches an element with `selector`, scrolls it into view if needed, and then uses [page.mouse](#pagemouse) to click in the center of the element.
If there's no element matching `selector`, the method throws an error.

Bear in mind that if `click()` triggers a navigation event and there's a separate `page.waitForNavigation()` promise to be resolved, you may end up with a race condition that yields unexpected results. The correct pattern for click and wait for navigation is the following:

```javascript
const [response] = await Promise.all([
  page.waitForNavigation(waitOptions),
  page.click(selector, clickOptions),
]);
```

Shortcut for [page.mainFrame().click(selector[, options])](#frameclickselector-options).

#### page.close([options])
- `options` <[Object]>
  - `runBeforeUnload` <[boolean]> Defaults to `false`. Whether to run the
    [before unload](https://developer.mozilla.org/en-US/docs/Web/Events/beforeunload)
    page handlers.
- returns: <[Promise]>

By default, `page.close()` **does not** run beforeunload handlers.

> **NOTE** if `runBeforeUnload` is passed as true, a `beforeunload` dialog might be summoned
> and should be handled manually via page's ['dialog'](#event-dialog) event.

#### page.content()
- returns: <[Promise]<[string]>>

Gets the full HTML contents of the page, including the doctype.

#### page.cookies([...urls])
- `...urls` <...[string]>
- returns: <[Promise]<[Array]<[Object]>>>
  - `name` <[string]>
  - `value` <[string]>
  - `domain` <[string]>
  - `path` <[string]>
  - `expires` <[number]> Unix time in seconds.
  - `size` <[number]>
  - `httpOnly` <[boolean]>
  - `secure` <[boolean]>
  - `session` <[boolean]>
  - `sameSite` <"Strict"|"Lax"|"Extended"|"None">

If no URLs are specified, this method returns cookies for the current page URL.
If URLs are specified, only cookies for those URLs are returned.

#### page.coverage

- returns: <[Coverage]>

#### page.deleteCookie(...cookies)
- `...cookies` <...[Object]>
  - `name` <[string]> **required**
  - `url` <[string]>
  - `domain` <[string]>
  - `path` <[string]>
- returns: <[Promise]>

#### page.emulate(options)
- `options` <[Object]>
  - `viewport` <[Object]>
    - `width` <[number]> page width in pixels.
    - `height` <[number]> page height in pixels.
    - `deviceScaleFactor` <[number]> Specify device scale factor (can be thought of as dpr). Defaults to `1`.
    - `isMobile` <[boolean]> Whether the `meta viewport` tag is taken into account. Defaults to `false`.
    - `hasTouch`<[boolean]> Specifies if viewport supports touch events. Defaults to `false`
    - `isLandscape` <[boolean]> Specifies if viewport is in landscape mode. Defaults to `false`.
  - `userAgent` <[string]>
- returns: <[Promise]>

Emulates given device metrics and user agent. This method is a shortcut for calling two methods:
- [page.setUserAgent(userAgent)](#pagesetuseragentuseragent)
- [page.setViewport(viewport)](#pagesetviewportviewport)

To aid emulation, puppeteer provides a list of device descriptors which can be obtained via the [`puppeteer.devices`](#puppeteerdevices).

`page.emulate` will resize the page. A lot of websites don't expect phones to change size, so you should emulate before navigating to the page.

```js
const puppeteer = require('puppeteer');
const iPhone = puppeteer.devices['iPhone 6'];

puppeteer.launch().then(async browser => {
  const page = await browser.newPage();
  await page.emulate(iPhone);
  await page.goto('https://www.google.com');
  // other actions...
  await browser.close();
});
```

List of all available devices is available in the source code: [DeviceDescriptors.js](https://github.com/GoogleChrome/puppeteer/blob/master/lib/DeviceDescriptors.js).

#### page.emulateMedia(type)
- `type` <?[string]> Changes the CSS media type of the page. The only allowed values are `'screen'`, `'print'` and `null`. Passing `null` disables CSS media emulation.
- returns: <[Promise]>

**Note:** This method is deprecated, and only kept around as an alias for backwards compatibility. Use [`page.emulateMediaType(type)`](#pageemulatemediatypetype) instead.

#### page.emulateMediaFeatures(features)
- `features` <?[Array]<[Object]>> Given an array of media feature objects, emulates CSS media features on the page. Each media feature object must have the following properties:
  - `name` <[string]> The CSS media feature name. Supported names are `'prefers-colors-scheme'` and `'prefers-reduced-motion'`.
  - `value` <[string]> The value for the given CSS media feature.
- returns: <[Promise]>

```js
await page.emulateMediaFeatures([{ name: 'prefers-color-scheme', value: 'dark' }]);
await page.evaluate(() => matchMedia('(prefers-color-scheme: dark)').matches));
// → true
await page.evaluate(() => matchMedia('(prefers-color-scheme: light)').matches));
// → false
await page.evaluate(() => matchMedia('(prefers-color-scheme: no-preference)').matches));
// → false

await page.emulateMediaFeatures([{ name: 'prefers-reduced-motion', value: 'reduce' }]);
await page.evaluate(() => matchMedia('(prefers-reduced-motion: reduce)').matches));
// → true
await page.evaluate(() => matchMedia('(prefers-color-scheme: no-preference)').matches));
// → false

await page.emulateMediaFeatures([
  { name: 'prefers-color-scheme', value: 'dark' },
  { name: 'prefers-reduced-motion', value: 'reduce' },
]);
await page.evaluate(() => matchMedia('(prefers-color-scheme: dark)').matches));
// → true
await page.evaluate(() => matchMedia('(prefers-color-scheme: light)').matches));
// → false
await page.evaluate(() => matchMedia('(prefers-color-scheme: no-preference)').matches));
// → false
await page.evaluate(() => matchMedia('(prefers-reduced-motion: reduce)').matches));
// → true
await page.evaluate(() => matchMedia('(prefers-color-scheme: no-preference)').matches));
// → false
```

#### page.emulateMediaType(type)
- `type` <?[string]> Changes the CSS media type of the page. The only allowed values are `'screen'`, `'print'` and `null`. Passing `null` disables CSS media emulation.
- returns: <[Promise]>

```js
await page.evaluate(() => matchMedia('screen').matches));
// → true
await page.evaluate(() => matchMedia('print').matches));
// → true

await page.emulateMediaType('print');
await page.evaluate(() => matchMedia('screen').matches));
// → false
await page.evaluate(() => matchMedia('print').matches));
// → true

await page.emulateMediaType(null);
await page.evaluate(() => matchMedia('screen').matches));
// → true
await page.evaluate(() => matchMedia('print').matches));
// → true
```

#### page.emulateTimezone(timezoneId)
- `timezoneId` <?[string]> Changes the timezone of the page. See [ICU’s `metaZones.txt`](https://cs.chromium.org/chromium/src/third_party/icu/source/data/misc/metaZones.txt?rcl=faee8bc70570192d82d2978a71e2a615788597d1) for a list of supported timezone IDs. Passing `null` disables timezone emulation.
- returns: <[Promise]>

#### page.evaluate(pageFunction[, ...args])
- `pageFunction` <[function]|[string]> Function to be evaluated in the page context
- `...args` <...[Serializable]|[JSHandle]> Arguments to pass to `pageFunction`
- returns: <[Promise]<[Serializable]>> Promise which resolves to the return value of `pageFunction`

If the function passed to the `page.evaluate` returns a [Promise], then `page.evaluate` would wait for the promise to resolve and return its value.

If the function passed to the `page.evaluate` returns a non-[Serializable] value, then `page.evaluate` resolves to `undefined`. DevTools Protocol also supports transferring some additional values that are not serializable by `JSON`: `-0`, `NaN`, `Infinity`, `-Infinity`, and bigint literals.

Passing arguments to `pageFunction`:
```js
const result = await page.evaluate(x => {
  return Promise.resolve(8 * x);
}, 7);
console.log(result); // prints "56"
```

A string can also be passed in instead of a function:
```js
console.log(await page.evaluate('1 + 2')); // prints "3"
const x = 10;
console.log(await page.evaluate(`1 + ${x}`)); // prints "11"
```

[ElementHandle] instances can be passed as arguments to the `page.evaluate`:
```js
const bodyHandle = await page.$('body');
const html = await page.evaluate(body => body.innerHTML, bodyHandle);
await bodyHandle.dispose();
```

Shortcut for [page.mainFrame().evaluate(pageFunction, ...args)](#frameevaluatepagefunction-args).

#### page.evaluateHandle(pageFunction[, ...args])
- `pageFunction` <[function]|[string]> Function to be evaluated in the page context
- `...args` <...[Serializable]|[JSHandle]> Arguments to pass to `pageFunction`
- returns: <[Promise]<[JSHandle]>> Promise which resolves to the return value of `pageFunction` as in-page object (JSHandle)

The only difference between `page.evaluate` and `page.evaluateHandle` is that `page.evaluateHandle` returns in-page object (JSHandle).

If the function passed to the `page.evaluateHandle` returns a [Promise], then `page.evaluateHandle` would wait for the promise to resolve and return its value.

A string can also be passed in instead of a function:
```js
const aHandle = await page.evaluateHandle('document'); // Handle for the 'document'
```

[JSHandle] instances can be passed as arguments to the `page.evaluateHandle`:
```js
const aHandle = await page.evaluateHandle(() => document.body);
const resultHandle = await page.evaluateHandle(body => body.innerHTML, aHandle);
console.log(await resultHandle.jsonValue());
await resultHandle.dispose();
```

Shortcut for [page.mainFrame().executionContext().evaluateHandle(pageFunction, ...args)](#executioncontextevaluatehandlepagefunction-args).

#### page.evaluateOnNewDocument(pageFunction[, ...args])
- `pageFunction` <[function]|[string]> Function to be evaluated in browser context
- `...args` <...[Serializable]> Arguments to pass to `pageFunction`
- returns: <[Promise]>

Adds a function which would be invoked in one of the following scenarios:
- whenever the page is navigated
- whenever the child frame is attached or navigated. In this case, the function is invoked in the context of the newly attached frame

The function is invoked after the document was created but before any of its scripts were run. This is useful to amend  the JavaScript environment, e.g. to seed `Math.random`.

An example of overriding the navigator.languages property before the page loads:

```js
// preload.js

// overwrite the `languages` property to use a custom getter
Object.defineProperty(navigator, "languages", {
  get: function() {
    return ["en-US", "en", "bn"];
  }
});

// In your puppeteer script, assuming the preload.js file is in same folder of our script
const preloadFile = fs.readFileSync('./preload.js', 'utf8');
await page.evaluateOnNewDocument(preloadFile);
```

#### page.exposeFunction(name, puppeteerFunction)
- `name` <[string]> Name of the function on the window object
- `puppeteerFunction` <[function]> Callback function which will be called in Puppeteer's context.
- returns: <[Promise]>

The method adds a function called `name` on the page's `window` object.
When called, the function executes `puppeteerFunction` in node.js and returns a [Promise] which resolves to the return value of `puppeteerFunction`.

If the `puppeteerFunction` returns a [Promise], it will be awaited.

> **NOTE** Functions installed via `page.exposeFunction` survive navigations.

An example of adding an `md5` function into the page:
```js
const puppeteer = require('puppeteer');
const crypto = require('crypto');

puppeteer.launch().then(async browser => {
  const page = await browser.newPage();
  page.on('console', msg => console.log(msg.text()));
  await page.exposeFunction('md5', text =>
    crypto.createHash('md5').update(text).digest('hex')
  );
  await page.evaluate(async () => {
    // use window.md5 to compute hashes
    const myString = 'PUPPETEER';
    const myHash = await window.md5(myString);
    console.log(`md5 of ${myString} is ${myHash}`);
  });
  await browser.close();
});
```

An example of adding a `window.readfile` function into the page:

```js
const puppeteer = require('puppeteer');
const fs = require('fs');

puppeteer.launch().then(async browser => {
  const page = await browser.newPage();
  page.on('console', msg => console.log(msg.text()));
  await page.exposeFunction('readfile', async filePath => {
    return new Promise((resolve, reject) => {
      fs.readFile(filePath, 'utf8', (err, text) => {
        if (err)
          reject(err);
        else
          resolve(text);
      });
    });
  });
  await page.evaluate(async () => {
    // use window.readfile to read contents of a file
    const content = await window.readfile('/etc/hosts');
    console.log(content);
  });
  await browser.close();
});

```

#### page.focus(selector)
- `selector` <[string]> A [selector] of an element to focus. If there are multiple elements satisfying the selector, the first will be focused.
- returns: <[Promise]> Promise which resolves when the element matching `selector` is successfully focused. The promise will be rejected if there is no element matching `selector`.

This method fetches an element with `selector` and focuses it.
If there's no element matching `selector`, the method throws an error.

Shortcut for [page.mainFrame().focus(selector)](#framefocusselector).

#### page.frames()
- returns: <[Array]<[Frame]>> An array of all frames attached to the page.

#### page.goBack([options])
- `options` <[Object]> Navigation parameters which might have the following properties:
  - `timeout` <[number]> Maximum navigation time in milliseconds, defaults to 30 seconds, pass `0` to disable timeout. The default value can be changed by using the [page.setDefaultNavigationTimeout(timeout)](#pagesetdefaultnavigationtimeouttimeout) or [page.setDefaultTimeout(timeout)](#pagesetdefaulttimeouttimeout) methods.
  - `waitUntil` <[string]|[Array]<[string]>> When to consider navigation succeeded, defaults to `load`. Given an array of event strings, navigation is considered to be successful after all events have been fired. Events can be either:
    - `load` - consider navigation to be finished when the `load` event is fired.
    - `domcontentloaded` - consider navigation to be finished when the `DOMContentLoaded` event is fired.
    - `networkidle0` - consider navigation to be finished when there are no more than 0 network connections for at least `500` ms.
    - `networkidle2` - consider navigation to be finished when there are no more than 2 network connections for at least `500` ms.
- returns: <[Promise]<?[Response]>> Promise which resolves to the main resource response. In case of multiple redirects, the navigation will resolve with the response of the last redirect. If
can not go back, resolves to `null`.

Navigate to the previous page in history.

#### page.goForward([options])
- `options` <[Object]> Navigation parameters which might have the following properties:
  - `timeout` <[number]> Maximum navigation time in milliseconds, defaults to 30 seconds, pass `0` to disable timeout. The default value can be changed by using the [page.setDefaultNavigationTimeout(timeout)](#pagesetdefaultnavigationtimeouttimeout) or [page.setDefaultTimeout(timeout)](#pagesetdefaulttimeouttimeout) methods.
  - `waitUntil` <[string]|[Array]<[string]>> When to consider navigation succeeded, defaults to `load`. Given an array of event strings, navigation is considered to be successful after all events have been fired. Events can be either:
    - `load` - consider navigation to be finished when the `load` event is fired.
    - `domcontentloaded` - consider navigation to be finished when the `DOMContentLoaded` event is fired.
    - `networkidle0` - consider navigation to be finished when there are no more than 0 network connections for at least `500` ms.
    - `networkidle2` - consider navigation to be finished when there are no more than 2 network connections for at least `500` ms.
- returns: <[Promise]<?[Response]>> Promise which resolves to the main resource response. In case of multiple redirects, the navigation will resolve with the response of the last redirect. If
can not go forward, resolves to `null`.

Navigate to the next page in history.

#### page.goto(url[, options])
- `url` <[string]> URL to navigate page to. The url should include scheme, e.g. `https://`.
- `options` <[Object]> Navigation parameters which might have the following properties:
  - `timeout` <[number]> Maximum navigation time in milliseconds, defaults to 30 seconds, pass `0` to disable timeout. The default value can be changed by using the [page.setDefaultNavigationTimeout(timeout)](#pagesetdefaultnavigationtimeouttimeout) or [page.setDefaultTimeout(timeout)](#pagesetdefaulttimeouttimeout) methods.
  - `waitUntil` <[string]|[Array]<[string]>> When to consider navigation succeeded, defaults to `load`. Given an array of event strings, navigation is considered to be successful after all events have been fired. Events can be either:
    - `load` - consider navigation to be finished when the `load` event is fired.
    - `domcontentloaded` - consider navigation to be finished when the `DOMContentLoaded` event is fired.
    - `networkidle0` - consider navigation to be finished when there are no more than 0 network connections for at least `500` ms.
    - `networkidle2` - consider navigation to be finished when there are no more than 2 network connections for at least `500` ms.
  - `referer` <[string]> Referer header value. If provided it will take preference over the referer header value set by [page.setExtraHTTPHeaders()](#pagesetextrahttpheadersheaders).
- returns: <[Promise]<?[Response]>> Promise which resolves to the main resource response. In case of multiple redirects, the navigation will resolve with the response of the last redirect.

`page.goto` will throw an error if:
- there's an SSL error (e.g. in case of self-signed certificates).
- target URL is invalid.
- the `timeout` is exceeded during navigation.
- the remote server does not respond or is unreachable.
- the main resource failed to load.

`page.goto` will not throw an error when any valid HTTP status code is returned by the remote server, including 404 "Not Found" and 500 "Internal Server Error".  The status code for such responses can be retrieved by calling [response.status()](#responsestatus).

> **NOTE** `page.goto` either throws an error or returns a main resource response. The only exceptions are navigation to `about:blank` or navigation to the same URL with a different hash, which would succeed and return `null`.

> **NOTE** Headless mode doesn't support navigation to a PDF document. See the [upstream issue](https://bugs.chromium.org/p/chromium/issues/detail?id=761295).

Shortcut for [page.mainFrame().goto(url, options)](#framegotourl-options)

#### page.hover(selector)
- `selector` <[string]> A [selector] to search for element to hover. If there are multiple elements satisfying the selector, the first will be hovered.
- returns: <[Promise]> Promise which resolves when the element matching `selector` is successfully hovered. Promise gets rejected if there's no element matching `selector`.

This method fetches an element with `selector`, scrolls it into view if needed, and then uses [page.mouse](#pagemouse) to hover over the center of the element.
If there's no element matching `selector`, the method throws an error.

Shortcut for [page.mainFrame().hover(selector)](#framehoverselector).

#### page.isClosed()

- returns: <[boolean]>

Indicates that the page has been closed.

#### page.keyboard

- returns: <[Keyboard]>

#### page.mainFrame()
- returns: <[Frame]> The page's main frame.

Page is guaranteed to have a main frame which persists during navigations.

#### page.metrics()
- returns: <[Promise]<[Object]>> Object containing metrics as key/value pairs.
  - `Timestamp` <[number]> The timestamp when the metrics sample was taken.
  - `Documents` <[number]> Number of documents in the page.
  - `Frames` <[number]> Number of frames in the page.
  - `JSEventListeners` <[number]> Number of events in the page.
  - `Nodes` <[number]> Number of DOM nodes in the page.
  - `LayoutCount` <[number]> Total number of full or partial page layout.
  - `RecalcStyleCount` <[number]> Total number of page style recalculations.
  - `LayoutDuration` <[number]> Combined durations of all page layouts.
  - `RecalcStyleDuration` <[number]> Combined duration of all page style recalculations.
  - `ScriptDuration` <[number]> Combined duration of JavaScript execution.
  - `TaskDuration` <[number]> Combined duration of all tasks performed by the browser.
  - `JSHeapUsedSize` <[number]> Used JavaScript heap size.
  - `JSHeapTotalSize` <[number]> Total JavaScript heap size.

> **NOTE** All timestamps are in monotonic time: monotonically increasing time in seconds since an arbitrary point in the past.

#### page.mouse

- returns: <[Mouse]>

#### page.pdf([options])
- `options` <[Object]> Options object which might have the following properties:
  - `path` <[string]> The file path to save the PDF to. If `path` is a relative path, then it is resolved relative to [current working directory](https://nodejs.org/api/process.html#process_process_cwd). If no path is provided, the PDF won't be saved to the disk.
  - `scale` <[number]> Scale of the webpage rendering. Defaults to `1`. Scale amount must be between 0.1 and 2.
  - `displayHeaderFooter` <[boolean]> Display header and footer. Defaults to `false`.
  - `headerTemplate` <[string]> HTML template for the print header. Should be valid HTML markup with following classes used to inject printing values into them:
    - `date` formatted print date
    - `title` document title
    - `url` document location
    - `pageNumber` current page number
    - `totalPages` total pages in the document
  - `footerTemplate` <[string]> HTML template for the print footer. Should use the same format as the `headerTemplate`.
  - `printBackground` <[boolean]> Print background graphics. Defaults to `false`.
  - `landscape` <[boolean]> Paper orientation. Defaults to `false`.
  - `pageRanges` <[string]> Paper ranges to print, e.g., '1-5, 8, 11-13'. Defaults to the empty string, which means print all pages.
  - `format` <[string]> Paper format. If set, takes priority over `width` or `height` options. Defaults to 'Letter'.
  - `width` <[string]|[number]> Paper width, accepts values labeled with units.
  - `height` <[string]|[number]> Paper height, accepts values labeled with units.
  - `margin` <[Object]> Paper margins, defaults to none.
    - `top` <[string]|[number]> Top margin, accepts values labeled with units.
    - `right` <[string]|[number]> Right margin, accepts values labeled with units.
    - `bottom` <[string]|[number]> Bottom margin, accepts values labeled with units.
    - `left` <[string]|[number]> Left margin, accepts values labeled with units.
  - `preferCSSPageSize` <[boolean]> Give any CSS `@page` size declared in the page priority over what is declared in `width` and `height` or `format` options. Defaults to `false`, which will scale the content to fit the paper size.
- returns: <[Promise]<[Buffer]>> Promise which resolves with PDF buffer.

> **NOTE** Generating a pdf is currently only supported in Chrome headless.

`page.pdf()` generates a pdf of the page with `print` css media. To generate a pdf with `screen` media, call [page.emulateMedia('screen')](#pageemulatemediamediatype) before calling `page.pdf()`:

> **NOTE** By default, `page.pdf()` generates a pdf with modified colors for printing. Use the [`-webkit-print-color-adjust`](https://developer.mozilla.org/en-US/docs/Web/CSS/-webkit-print-color-adjust) property to force rendering of exact colors.

```js
// Generates a PDF with 'screen' media type.
await page.emulateMedia('screen');
await page.pdf({path: 'page.pdf'});
```

The `width`, `height`, and `margin` options accept values labeled with units. Unlabeled values are treated as pixels.

A few examples:
- `page.pdf({width: 100})` - prints with width set to 100 pixels
- `page.pdf({width: '100px'})` - prints with width set to 100 pixels
- `page.pdf({width: '10cm'})` - prints with width set to 10 centimeters.

All possible units are:
- `px` - pixel
- `in` - inch
- `cm` - centimeter
- `mm` - millimeter

The `format` options are:
- `Letter`: 8.5in x 11in
- `Legal`: 8.5in x 14in
- `Tabloid`: 11in x 17in
- `Ledger`: 17in x 11in
- `A0`: 33.1in x 46.8in
- `A1`: 23.4in x 33.1in
- `A2`: 16.54in x 23.4in
- `A3`: 11.7in x 16.54in
- `A4`: 8.27in x 11.7in
- `A5`: 5.83in x 8.27in
- `A6`: 4.13in x 5.83in

> **NOTE** `headerTemplate` and `footerTemplate` markup have the following limitations:
> 1. Script tags inside templates are not evaluated.
> 2. Page styles are not visible inside templates.

#### page.queryObjects(prototypeHandle)
- `prototypeHandle` <[JSHandle]> A handle to the object prototype.
- returns: <[Promise]<[JSHandle]>> Promise which resolves to a handle to an array of objects with this prototype.

The method iterates the JavaScript heap and finds all the objects with the given prototype.

```js
// Create a Map object
await page.evaluate(() => window.map = new Map());
// Get a handle to the Map object prototype
const mapPrototype = await page.evaluateHandle(() => Map.prototype);
// Query all map instances into an array
const mapInstances = await page.queryObjects(mapPrototype);
// Count amount of map objects in heap
const count = await page.evaluate(maps => maps.length, mapInstances);
await mapInstances.dispose();
await mapPrototype.dispose();
```

Shortcut for [page.mainFrame().executionContext().queryObjects(prototypeHandle)](#executioncontextqueryobjectsprototypehandle).

#### page.reload([options])
- `options` <[Object]> Navigation parameters which might have the following properties:
  - `timeout` <[number]> Maximum navigation time in milliseconds, defaults to 30 seconds, pass `0` to disable timeout. The default value can be changed by using the [page.setDefaultNavigationTimeout(timeout)](#pagesetdefaultnavigationtimeouttimeout) or [page.setDefaultTimeout(timeout)](#pagesetdefaulttimeouttimeout) methods.
  - `waitUntil` <[string]|[Array]<[string]>> When to consider navigation succeeded, defaults to `load`. Given an array of event strings, navigation is considered to be successful after all events have been fired. Events can be either:
    - `load` - consider navigation to be finished when the `load` event is fired.
    - `domcontentloaded` - consider navigation to be finished when the `DOMContentLoaded` event is fired.
    - `networkidle0` - consider navigation to be finished when there are no more than 0 network connections for at least `500` ms.
    - `networkidle2` - consider navigation to be finished when there are no more than 2 network connections for at least `500` ms.
- returns: <[Promise]<[Response]>> Promise which resolves to the main resource response. In case of multiple redirects, the navigation will resolve with the response of the last redirect.

#### page.screenshot([options])
- `options` <[Object]> Options object which might have the following properties:
  - `path` <[string]> The file path to save the image to. The screenshot type will be inferred from file extension. If `path` is a relative path, then it is resolved relative to [current working directory](https://nodejs.org/api/process.html#process_process_cwd). If no path is provided, the image won't be saved to the disk.
  - `type` <[string]> Specify screenshot type, can be either `jpeg` or `png`. Defaults to 'png'.
  - `quality` <[number]> The quality of the image, between 0-100. Not applicable to `png` images.
  - `fullPage` <[boolean]> When true, takes a screenshot of the full scrollable page. Defaults to `false`.
  - `clip` <[Object]> An object which specifies clipping region of the page. Should have the following fields:
    - `x` <[number]> x-coordinate of top-left corner of clip area
    - `y` <[number]> y-coordinate of top-left corner of clip area
    - `width` <[number]> width of clipping area
    - `height` <[number]> height of clipping area
  - `omitBackground` <[boolean]> Hides default white background and allows capturing screenshots with transparency. Defaults to `false`.
  - `encoding` <[string]> The encoding of the image, can be either `base64` or `binary`. Defaults to `binary`.
- returns: <[Promise]<[string]|[Buffer]>> Promise which resolves to buffer or a base64 string (depending on the value of `encoding`) with captured screenshot.

> **NOTE** Screenshots take at least 1/6 second on OS X. See https://crbug.com/741689 for discussion.

#### page.select(selector, ...values)
- `selector` <[string]> A [selector] to query page for
- `...values` <...[string]> Values of options to select. If the `<select>` has the `multiple` attribute, all values are considered, otherwise only the first one is taken into account.
- returns: <[Promise]<[Array]<[string]>>> An array of option values that have been successfully selected.

Triggers a `change` and `input` event once all the provided options have been selected.
If there's no `<select>` element matching `selector`, the method throws an error.

```js
page.select('select#colors', 'blue'); // single selection
page.select('select#colors', 'red', 'green', 'blue'); // multiple selections
```

Shortcut for [page.mainFrame().select()](#frameselectselector-values)

#### page.setBypassCSP(enabled)
- `enabled` <[boolean]> sets bypassing of page's Content-Security-Policy.
- returns: <[Promise]>

Toggles bypassing page's Content-Security-Policy.

> **NOTE** CSP bypassing happens at the moment of CSP initialization rather then evaluation. Usually this means
that `page.setBypassCSP` should be called before navigating to the domain.

#### page.setCacheEnabled([enabled])
- `enabled` <[boolean]> sets the `enabled` state of the cache.
- returns: <[Promise]>

Toggles ignoring cache for each request based on the enabled state. By default, caching is enabled.

#### page.setContent(html[, options])
- `html` <[string]> HTML markup to assign to the page.
- `options` <[Object]> Parameters which might have the following properties:
  - `timeout` <[number]> Maximum time in milliseconds for resources to load, defaults to 30 seconds, pass `0` to disable timeout. The default value can be changed by using the [page.setDefaultNavigationTimeout(timeout)](#pagesetdefaultnavigationtimeouttimeout) or [page.setDefaultTimeout(timeout)](#pagesetdefaulttimeouttimeout) methods.
  - `waitUntil` <[string]|[Array]<[string]>> When to consider setting markup succeeded, defaults to `load`. Given an array of event strings, setting content is considered to be successful after all events have been fired. Events can be either:
    - `load` - consider setting content to be finished when the `load` event is fired.
    - `domcontentloaded` - consider setting content to be finished when the `DOMContentLoaded` event is fired.
    - `networkidle0` - consider setting content to be finished when there are no more than 0 network connections for at least `500` ms.
    - `networkidle2` - consider setting content to be finished when there are no more than 2 network connections for at least `500` ms.
- returns: <[Promise]>

#### page.setCookie(...cookies)
- `...cookies` <...[Object]>
  - `name` <[string]> **required**
  - `value` <[string]> **required**
  - `url` <[string]>
  - `domain` <[string]>
  - `path` <[string]>
  - `expires` <[number]> Unix time in seconds.
  - `httpOnly` <[boolean]>
  - `secure` <[boolean]>
  - `sameSite` <"Strict"|"Lax">
- returns: <[Promise]>

```js
await page.setCookie(cookieObject1, cookieObject2);
```

#### page.setDefaultNavigationTimeout(timeout)
- `timeout` <[number]> Maximum navigation time in milliseconds

This setting will change the default maximum navigation time for the following methods and related shortcuts:
- [page.goBack([options])](#pagegobackoptions)
- [page.goForward([options])](#pagegoforwardoptions)
- [page.goto(url[, options])](#pagegotourl-options)
- [page.reload([options])](#pagereloadoptions)
- [page.setContent(html[, options])](#pagesetcontenthtml-options)
- [page.waitForNavigation([options])](#pagewaitfornavigationoptions)

> **NOTE** [`page.setDefaultNavigationTimeout`](#pagesetdefaultnavigationtimeouttimeout) takes priority over [`page.setDefaultTimeout`](#pagesetdefaulttimeouttimeout)


#### page.setDefaultTimeout(timeout)
- `timeout` <[number]> Maximum time in milliseconds

This setting will change the default maximum time for the following methods and related shortcuts:
- [page.goBack([options])](#pagegobackoptions)
- [page.goForward([options])](#pagegoforwardoptions)
- [page.goto(url[, options])](#pagegotourl-options)
- [page.reload([options])](#pagereloadoptions)
- [page.setContent(html[, options])](#pagesetcontenthtml-options)
- [page.waitFor(selectorOrFunctionOrTimeout[, options[, ...args]])](#pagewaitforselectororfunctionortimeout-options-args)
- [page.waitForFileChooser([options])](#pagewaitforfilechooseroptions)
- [page.waitForFunction(pageFunction[, options[, ...args]])](#pagewaitforfunctionpagefunction-options-args)
- [page.waitForNavigation([options])](#pagewaitfornavigationoptions)
- [page.waitForRequest(urlOrPredicate[, options])](#pagewaitforrequesturlorpredicate-options)
- [page.waitForResponse(urlOrPredicate[, options])](#pagewaitforresponseurlorpredicate-options)
- [page.waitForSelector(selector[, options])](#pagewaitforselectorselector-options)
- [page.waitForXPath(xpath[, options])](#pagewaitforxpathxpath-options)

> **NOTE** [`page.setDefaultNavigationTimeout`](#pagesetdefaultnavigationtimeouttimeout) takes priority over [`page.setDefaultTimeout`](#pagesetdefaulttimeouttimeout)

#### page.setExtraHTTPHeaders(headers)
- `headers` <[Object]> An object containing additional HTTP headers to be sent with every request. All header values must be strings.
- returns: <[Promise]>

The extra HTTP headers will be sent with every request the page initiates.

> **NOTE** page.setExtraHTTPHeaders does not guarantee the order of headers in the outgoing requests.

#### page.setGeolocation(options)
- `options` <[Object]>
  - `latitude` <[number]> Latitude between -90 and 90.
  - `longitude` <[number]> Longitude between -180 and 180.
  - `accuracy` <[number]> Optional non-negative accuracy value.
- returns: <[Promise]>

Sets the page's geolocation.

```js
await page.setGeolocation({latitude: 59.95, longitude: 30.31667});
```

> **NOTE** Consider using [browserContext.overridePermissions](#browsercontextoverridepermissionsorigin-permissions) to grant permissions for the page to read its geolocation.

#### page.setJavaScriptEnabled(enabled)
- `enabled` <[boolean]> Whether or not to enable JavaScript on the page.
- returns: <[Promise]>

> **NOTE** changing this value won't affect scripts that have already been run. It will take full effect on the next [navigation](#pagegotourl-options).

#### page.setOfflineMode(enabled)
- `enabled` <[boolean]> When `true`, enables offline mode for the page.
- returns: <[Promise]>

#### page.setRequestInterception(value)
- `value` <[boolean]> Whether to enable request interception.
- returns: <[Promise]>

Activating request interception enables `request.abort`, `request.continue` and
`request.respond` methods.  This provides the capability to modify network requests that are made by a page.

Once request interception is enabled, every request will stall unless it's continued, responded or aborted.
An example of a naïve request interceptor that aborts all image requests:

```js
const puppeteer = require('puppeteer');

puppeteer.launch().then(async browser => {
  const page = await browser.newPage();
  await page.setRequestInterception(true);
  page.on('request', interceptedRequest => {
    if (interceptedRequest.url().endsWith('.png') || interceptedRequest.url().endsWith('.jpg'))
      interceptedRequest.abort();
    else
      interceptedRequest.continue();
  });
  await page.goto('https://example.com');
  await browser.close();
});
```

> **NOTE** Enabling request interception disables page caching.

#### page.setUserAgent(userAgent)
- `userAgent` <[string]> Specific user agent to use in this page
- returns: <[Promise]> Promise which resolves when the user agent is set.

#### page.setViewport(viewport)
- `viewport` <[Object]>
  - `width` <[number]> page width in pixels. **required**
  - `height` <[number]> page height in pixels. **required**
  - `deviceScaleFactor` <[number]> Specify device scale factor (can be thought of as dpr). Defaults to `1`.
  - `isMobile` <[boolean]> Whether the `meta viewport` tag is taken into account. Defaults to `false`.
  - `hasTouch`<[boolean]> Specifies if viewport supports touch events. Defaults to `false`
  - `isLandscape` <[boolean]> Specifies if viewport is in landscape mode. Defaults to `false`.
- returns: <[Promise]>

> **NOTE** in certain cases, setting viewport will reload the page in order to set the `isMobile` or `hasTouch` properties.

In the case of multiple pages in a single browser, each page can have its own viewport size.

`page.setViewport` will resize the page. A lot of websites don't expect phones to change size, so you should set the viewport before navigating to the page.

```js
const page = await browser.newPage();
await page.setViewport({
  width: 640,
  height: 480,
  deviceScaleFactor: 1,
});
await page.goto('https://example.com');
```

#### page.tap(selector)
- `selector` <[string]> A [selector] to search for element to tap. If there are multiple elements satisfying the selector, the first will be tapped.
- returns: <[Promise]>

This method fetches an element with `selector`, scrolls it into view if needed, and then uses [page.touchscreen](#pagetouchscreen) to tap in the center of the element.
If there's no element matching `selector`, the method throws an error.

Shortcut for [page.mainFrame().tap(selector)](#frametapselector).

#### page.target()
- returns: <[Target]> a target this page was created from.

#### page.title()
- returns: <[Promise]<[string]>> The page's title.

Shortcut for [page.mainFrame().title()](#frametitle).

#### page.touchscreen
- returns: <[Touchscreen]>

#### page.tracing
- returns: <[Tracing]>

#### page.type(selector, text[, options])
- `selector` <[string]> A [selector] of an element to type into. If there are multiple elements satisfying the selector, the first will be used.
- `text` <[string]> A text to type into a focused element.
- `options` <[Object]>
  - `delay` <[number]> Time to wait between key presses in milliseconds. Defaults to 0.
- returns: <[Promise]>

Sends a `keydown`, `keypress`/`input`, and `keyup` event for each character in the text.

To press a special key, like `Control` or `ArrowDown`, use [`keyboard.press`](#keyboardpresskey-options).

```js
await page.type('#mytextarea', 'Hello'); // Types instantly
await page.type('#mytextarea', 'World', {delay: 100}); // Types slower, like a user
```

Shortcut for [page.mainFrame().type(selector, text[, options])](#frametypeselector-text-options).

#### page.url()
- returns: <[string]>

This is a shortcut for [page.mainFrame().url()](#frameurl)

#### page.viewport()
- returns: <?[Object]>
  - `width` <[number]> page width in pixels.
  - `height` <[number]> page height in pixels.
  - `deviceScaleFactor` <[number]> Specify device scale factor (can be though of as dpr). Defaults to `1`.
  - `isMobile` <[boolean]> Whether the `meta viewport` tag is taken into account. Defaults to `false`.
  - `hasTouch`<[boolean]> Specifies if viewport supports touch events. Defaults to `false`
  - `isLandscape` <[boolean]> Specifies if viewport is in landscape mode. Defaults to `false`.

#### page.waitFor(selectorOrFunctionOrTimeout[, options[, ...args]])
- `selectorOrFunctionOrTimeout` <[string]|[number]|[function]> A [selector], predicate or timeout to wait for
- `options` <[Object]> Optional waiting parameters
  - `visible` <[boolean]> wait for element to be present in DOM and to be visible. Defaults to `false`.
  - `timeout` <[number]> maximum time to wait for in milliseconds. Defaults to `30000` (30 seconds). Pass `0` to disable timeout. The default value can be changed by using the [page.setDefaultTimeout(timeout)](#pagesetdefaulttimeouttimeout) method.
  - `hidden` <[boolean]> wait for element to not be found in the DOM or to be hidden. Defaults to `false`.
  - `polling` <[string]|[number]> An interval at which the `pageFunction` is executed, defaults to `raf`. If `polling` is a number, then it is treated as an interval in milliseconds at which the function would be executed. If `polling` is a string, then it can be one of the following values:
    - `raf` - to constantly execute `pageFunction` in `requestAnimationFrame` callback. This is the tightest polling mode which is suitable to observe styling changes.
    - `mutation` - to execute `pageFunction` on every DOM mutation.
- `...args` <...[Serializable]|[JSHandle]> Arguments to pass to  `pageFunction`
- returns: <[Promise]<[JSHandle]>> Promise which resolves to a JSHandle of the success value

This method behaves differently with respect to the type of the first parameter:
- if `selectorOrFunctionOrTimeout` is a `string`, then the first argument is treated as a [selector] or [xpath], depending on whether or not it starts with '//', and the method is a shortcut for
  [page.waitForSelector](#pagewaitforselectorselector-options) or [page.waitForXPath](#pagewaitforxpathxpath-options)
- if `selectorOrFunctionOrTimeout` is a `function`, then the first argument is treated as a predicate to wait for and the method is a shortcut for [page.waitForFunction()](#pagewaitforfunctionpagefunction-options-args).
- if `selectorOrFunctionOrTimeout` is a `number`, then the first argument is treated as a timeout in milliseconds and the method returns a promise which resolves after the timeout
- otherwise, an exception is thrown

```js
// wait for selector
await page.waitFor('.foo');
// wait for 1 second
await page.waitFor(1000);
// wait for predicate
await page.waitFor(() => !!document.querySelector('.foo'));
```

To pass arguments from node.js to the predicate of `page.waitFor` function:

```js
const selector = '.foo';
await page.waitFor(selector => !!document.querySelector(selector), {}, selector);
```

Shortcut for [page.mainFrame().waitFor(selectorOrFunctionOrTimeout[, options[, ...args]])](#framewaitforselectororfunctionortimeout-options-args).

#### page.waitForFileChooser([options])
- `options` <[Object]> Optional waiting parameters
  - `timeout` <[number]> Maximum wait time in milliseconds, defaults to 30 seconds, pass `0` to disable the timeout. The default value can be changed by using the [page.setDefaultTimeout(timeout)](#pagesetdefaulttimeouttimeout) method.
- returns: <[Promise]<[FileChooser]>> A promise that resolves after a page requests a file picker.

> **NOTE** In non-headless Chromium, this method results in the native file picker dialog **not showing up** for the user.

This method is typically coupled with an action that triggers file choosing.
The following example clicks a button that issues a file chooser, and then
responds with `/tmp/myfile.pdf` as if a user has selected this file.

```js
const [fileChooser] = await Promise.all([
  page.waitForFileChooser(),
  page.click('#upload-file-button'), // some button that triggers file selection
]);
await fileChooser.accept(['/tmp/myfile.pdf']);
```

> **NOTE** This must be called *before* the file chooser is launched. It will not return a currently active file chooser.


#### page.waitForFunction(pageFunction[, options[, ...args]])
- `pageFunction` <[function]|[string]> Function to be evaluated in browser context
- `options` <[Object]> Optional waiting parameters
  - `polling` <[string]|[number]> An interval at which the `pageFunction` is executed, defaults to `raf`. If `polling` is a number, then it is treated as an interval in milliseconds at which the function would be executed. If `polling` is a string, then it can be one of the following values:
    - `raf` - to constantly execute `pageFunction` in `requestAnimationFrame` callback. This is the tightest polling mode which is suitable to observe styling changes.
    - `mutation` - to execute `pageFunction` on every DOM mutation.
  - `timeout` <[number]> maximum time to wait for in milliseconds. Defaults to `30000` (30 seconds). Pass `0` to disable timeout. The default value can be changed by using the [page.setDefaultTimeout(timeout)](#pagesetdefaulttimeouttimeout) method.
- `...args` <...[Serializable]|[JSHandle]> Arguments to pass to  `pageFunction`
- returns: <[Promise]<[JSHandle]>> Promise which resolves when the `pageFunction` returns a truthy value. It resolves to a JSHandle of the truthy value.

The `waitForFunction` can be used to observe viewport size change:
```js
const puppeteer = require('puppeteer');

puppeteer.launch().then(async browser => {
  const page = await browser.newPage();
  const watchDog = page.waitForFunction('window.innerWidth < 100');
  await page.setViewport({width: 50, height: 50});
  await watchDog;
  await browser.close();
});
```

To pass arguments from node.js to the predicate of `page.waitForFunction` function:

```js
const selector = '.foo';
await page.waitForFunction(selector => !!document.querySelector(selector), {}, selector);
```

Shortcut for [page.mainFrame().waitForFunction(pageFunction[, options[, ...args]])](#framewaitforfunctionpagefunction-options-args).

#### page.waitForNavigation([options])
- `options` <[Object]> Navigation parameters which might have the following properties:
  - `timeout` <[number]> Maximum navigation time in milliseconds, defaults to 30 seconds, pass `0` to disable timeout. The default value can be changed by using the [page.setDefaultNavigationTimeout(timeout)](#pagesetdefaultnavigationtimeouttimeout) or [page.setDefaultTimeout(timeout)](#pagesetdefaulttimeouttimeout) methods.
  - `waitUntil` <[string]|[Array]<[string]>> When to consider navigation succeeded, defaults to `load`. Given an array of event strings, navigation is considered to be successful after all events have been fired. Events can be either:
    - `load` - consider navigation to be finished when the `load` event is fired.
    - `domcontentloaded` - consider navigation to be finished when the `DOMContentLoaded` event is fired.
    - `networkidle0` - consider navigation to be finished when there are no more than 0 network connections for at least `500` ms.
    - `networkidle2` - consider navigation to be finished when there are no more than 2 network connections for at least `500` ms.
- returns: <[Promise]<?[Response]>> Promise which resolves to the main resource response. In case of multiple redirects, the navigation will resolve with the response of the last redirect. In case of navigation to a different anchor or navigation due to History API usage, the navigation will resolve with `null`.

This resolves when the page navigates to a new URL or reloads. It is useful for when you run code
which will indirectly cause the page to navigate. Consider this example:

```js
const [response] = await Promise.all([
  page.waitForNavigation(), // The promise resolves after navigation has finished
  page.click('a.my-link'), // Clicking the link will indirectly cause a navigation
]);
```

**NOTE** Usage of the [History API](https://developer.mozilla.org/en-US/docs/Web/API/History_API) to change the URL is considered a navigation.

Shortcut for [page.mainFrame().waitForNavigation(options)](#framewaitfornavigationoptions).

#### page.waitForRequest(urlOrPredicate[, options])
- `urlOrPredicate` <[string]|[Function]> A URL or predicate to wait for.
- `options` <[Object]> Optional waiting parameters
  - `timeout` <[number]> Maximum wait time in milliseconds, defaults to 30 seconds, pass `0` to disable the timeout. The default value can be changed by using the [page.setDefaultTimeout(timeout)](#pagesetdefaulttimeouttimeout) method.
- returns: <[Promise]<[Request]>> Promise which resolves to the matched request.

```js
const firstRequest = await page.waitForRequest('http://example.com/resource');
const finalRequest = await page.waitForRequest(request => request.url() === 'http://example.com' && request.method() === 'GET');
return firstRequest.url();
```

#### page.waitForResponse(urlOrPredicate[, options])
- `urlOrPredicate` <[string]|[Function]> A URL or predicate to wait for.
- `options` <[Object]> Optional waiting parameters
  - `timeout` <[number]> Maximum wait time in milliseconds, defaults to 30 seconds, pass `0` to disable the timeout. The default value can be changed by using the [page.setDefaultTimeout(timeout)](#pagesetdefaulttimeouttimeout) method.
- returns: <[Promise]<[Response]>> Promise which resolves to the matched response.

```js
const firstResponse = await page.waitForResponse('https://example.com/resource');
const finalResponse = await page.waitForResponse(response => response.url() === 'https://example.com' && response.status() === 200);
return finalResponse.ok();
```

#### page.waitForSelector(selector[, options])
- `selector` <[string]> A [selector] of an element to wait for
- `options` <[Object]> Optional waiting parameters
  - `visible` <[boolean]> wait for element to be present in DOM and to be visible, i.e. to not have `display: none` or `visibility: hidden` CSS properties. Defaults to `false`.
  - `hidden` <[boolean]> wait for element to not be found in the DOM or to be hidden, i.e. have `display: none` or `visibility: hidden` CSS properties. Defaults to `false`.
  - `timeout` <[number]> maximum time to wait for in milliseconds. Defaults to `30000` (30 seconds). Pass `0` to disable timeout. The default value can be changed by using the [page.setDefaultTimeout(timeout)](#pagesetdefaulttimeouttimeout) method.
- returns: <[Promise]<?[ElementHandle]>> Promise which resolves when element specified by selector string is added to DOM. Resolves to `null` if waiting for `hidden: true` and selector is not found in DOM.

Wait for the `selector` to appear in page. If at the moment of calling
the method the `selector` already exists, the method will return
immediately. If the selector doesn't appear after the `timeout` milliseconds of waiting, the function will throw.

This method works across navigations:
```js
const puppeteer = require('puppeteer');

puppeteer.launch().then(async browser => {
  const page = await browser.newPage();
  let currentURL;
  page
    .waitForSelector('img')
    .then(() => console.log('First URL with image: ' + currentURL));
  for (currentURL of ['https://example.com', 'https://google.com', 'https://bbc.com'])
    await page.goto(currentURL);
  await browser.close();
});
```
Shortcut for [page.mainFrame().waitForSelector(selector[, options])](#framewaitforselectorselector-options).

#### page.waitForXPath(xpath[, options])
- `xpath` <[string]> A [xpath] of an element to wait for
- `options` <[Object]> Optional waiting parameters
  - `visible` <[boolean]> wait for element to be present in DOM and to be visible, i.e. to not have `display: none` or `visibility: hidden` CSS properties. Defaults to `false`.
  - `hidden` <[boolean]> wait for element to not be found in the DOM or to be hidden, i.e. have `display: none` or `visibility: hidden` CSS properties. Defaults to `false`.
  - `timeout` <[number]> maximum time to wait for in milliseconds. Defaults to `30000` (30 seconds). Pass `0` to disable timeout. The default value can be changed by using the [page.setDefaultTimeout(timeout)](#pagesetdefaulttimeouttimeout) method.
- returns: <[Promise]<?[ElementHandle]>> Promise which resolves when element specified by xpath string is added to DOM. Resolves to `null` if waiting for `hidden: true` and xpath is not found in DOM.

Wait for the `xpath` to appear in page. If at the moment of calling
the method the `xpath` already exists, the method will return
immediately. If the xpath doesn't appear after the `timeout` milliseconds of waiting, the function will throw.

This method works across navigations:
```js
const puppeteer = require('puppeteer');

puppeteer.launch().then(async browser => {
  const page = await browser.newPage();
  let currentURL;
  page
    .waitForXPath('//img')
    .then(() => console.log('First URL with image: ' + currentURL));
  for (currentURL of ['https://example.com', 'https://google.com', 'https://bbc.com'])
    await page.goto(currentURL);
  await browser.close();
});
```
Shortcut for [page.mainFrame().waitForXPath(xpath[, options])](#framewaitforxpathxpath-options).

#### page.workers()
- returns: <[Array]<[Worker]>>
This method returns all of the dedicated [WebWorkers](https://developer.mozilla.org/en-US/docs/Web/API/Web_Workers_API) associated with the page.

> **NOTE** This does not contain ServiceWorkers

### class: Worker

The Worker class represents a [WebWorker](https://developer.mozilla.org/en-US/docs/Web/API/Web_Workers_API).
The events `workercreated` and `workerdestroyed` are emitted on the page object to signal the worker lifecycle.

```js
page.on('workercreated', worker => console.log('Worker created: ' + worker.url()));
page.on('workerdestroyed', worker => console.log('Worker destroyed: ' + worker.url()));

console.log('Current workers:');
for (const worker of page.workers())
  console.log('  ' + worker.url());
```

#### worker.evaluate(pageFunction[, ...args])
- `pageFunction` <[function]|[string]> Function to be evaluated in the worker context
- `...args` <...[Serializable]|[JSHandle]> Arguments to pass to `pageFunction`
- returns: <[Promise]<[Serializable]>> Promise which resolves to the return value of `pageFunction`

If the function passed to the `worker.evaluate` returns a [Promise], then `worker.evaluate` would wait for the promise to resolve and return its value.

If the function passed to the `worker.evaluate` returns a non-[Serializable] value, then `worker.evaluate` resolves to `undefined`. DevTools Protocol also supports transferring some additional values that are not serializable by `JSON`: `-0`, `NaN`, `Infinity`, `-Infinity`, and bigint literals.

Shortcut for [(await worker.executionContext()).evaluate(pageFunction, ...args)](#executioncontextevaluatepagefunction-args).

#### worker.evaluateHandle(pageFunction[, ...args])
- `pageFunction` <[function]|[string]> Function to be evaluated in the page context
- `...args` <...[Serializable]|[JSHandle]> Arguments to pass to `pageFunction`
- returns: <[Promise]<[JSHandle]>> Promise which resolves to the return value of `pageFunction` as in-page object (JSHandle)

The only difference between `worker.evaluate` and `worker.evaluateHandle` is that `worker.evaluateHandle` returns in-page object (JSHandle).

If the function passed to the `worker.evaluateHandle` returns a [Promise], then `worker.evaluateHandle` would wait for the promise to resolve and return its value.

Shortcut for [(await worker.executionContext()).evaluateHandle(pageFunction, ...args)](#executioncontextevaluatehandlepagefunction-args).

#### worker.executionContext()
- returns: <[Promise]<[ExecutionContext]>>

#### worker.url()
- returns: <[string]>

### class: Accessibility

The Accessibility class provides methods for inspecting Chromium's accessibility tree. The accessibility tree is used by assistive technology such as [screen readers](https://en.wikipedia.org/wiki/Screen_reader) or [switches](https://en.wikipedia.org/wiki/Switch_access).

Accessibility is a very platform-specific thing. On different platforms, there are different screen readers that might have wildly different output.

Blink - Chrome's rendering engine - has a concept of "accessibility tree", which is than translated into different platform-specific APIs. Accessibility namespace gives users
access to the Blink Accessibility Tree.

Most of the accessibility tree gets filtered out when converting from Blink AX Tree to Platform-specific AX-Tree or by assistive technologies themselves. By default, Puppeteer tries to approximate this filtering, exposing only the "interesting" nodes of the tree.



#### accessibility.snapshot([options])
- `options` <[Object]>
  - `interestingOnly` <[boolean]> Prune uninteresting nodes from the tree. Defaults to `true`.
  - `root` <[ElementHandle]> The root DOM element for the snapshot. Defaults to the whole page.
- returns: <[Promise]<[Object]>> An [AXNode] object with the following properties:
  - `role` <[string]> The [role](https://www.w3.org/TR/wai-aria/#usage_intro).
  - `name` <[string]> A human readable name for the node.
  - `value` <[string]|[number]> The current value of the node.
  - `description` <[string]> An additional human readable description of the node.
  - `keyshortcuts` <[string]> Keyboard shortcuts associated with this node.
  - `roledescription` <[string]> A human readable alternative to the role.
  - `valuetext` <[string]> A description of the current value.
  - `disabled` <[boolean]> Whether the node is disabled.
  - `expanded` <[boolean]> Whether the node is expanded or collapsed.
  - `focused` <[boolean]> Whether the node is focused.
  - `modal` <[boolean]> Whether the node is [modal](https://en.wikipedia.org/wiki/Modal_window).
  - `multiline` <[boolean]> Whether the node text input supports multiline.
  - `multiselectable` <[boolean]> Whether more than one child can be selected.
  - `readonly` <[boolean]> Whether the node is read only.
  - `required` <[boolean]> Whether the node is required.
  - `selected` <[boolean]> Whether the node is selected in its parent node.
  - `checked` <[boolean]|"mixed"> Whether the checkbox is checked, or "mixed".
  - `pressed` <[boolean]|"mixed"> Whether the toggle button is checked, or "mixed".
  - `level` <[number]> The level of a heading.
  - `valuemin` <[number]> The minimum value in a node.
  - `valuemax` <[number]> The maximum value in a node.
  - `autocomplete` <[string]> What kind of autocomplete is supported by a control.
  - `haspopup` <[string]> What kind of popup is currently being shown for a node.
  - `invalid` <[string]> Whether and in what way this node's value is invalid.
  - `orientation` <[string]> Whether the node is oriented horizontally or vertically.
  - `children` <[Array]<[Object]>> Child [AXNode]s of this node, if any.

Captures the current state of the accessibility tree. The returned object represents the root accessible node of the page.

> **NOTE** The Chromium accessibility tree contains nodes that go unused on most platforms and by
most screen readers. Puppeteer will discard them as well for an easier to process tree,
unless `interestingOnly` is set to `false`.

An example of dumping the entire accessibility tree:
```js
const snapshot = await page.accessibility.snapshot();
console.log(snapshot);
```

An example of logging the focused node's name:
```js
const snapshot = await page.accessibility.snapshot();
const node = findFocusedNode(snapshot);
console.log(node && node.name);

function findFocusedNode(node) {
  if (node.focused)
    return node;
  for (const child of node.children || []) {
    const foundNode = findFocusedNode(child);
    return foundNode;
  }
  return null;
}
```

### class: Keyboard

Keyboard provides an api for managing a virtual keyboard. The high level api is [`keyboard.type`](#keyboardtypetext-options), which takes raw characters and generates proper keydown, keypress/input, and keyup events on your page.

For finer control, you can use [`keyboard.down`](#keyboarddownkey-options), [`keyboard.up`](#keyboardupkey), and [`keyboard.sendCharacter`](#keyboardsendcharacterchar) to manually fire events as if they were generated from a real keyboard.

An example of holding down `Shift` in order to select and delete some text:
```js
await page.keyboard.type('Hello World!');
await page.keyboard.press('ArrowLeft');

await page.keyboard.down('Shift');
for (let i = 0; i < ' World'.length; i++)
  await page.keyboard.press('ArrowLeft');
await page.keyboard.up('Shift');

await page.keyboard.press('Backspace');
// Result text will end up saying 'Hello!'
```

An example of pressing `A`
```js
await page.keyboard.down('Shift');
await page.keyboard.press('KeyA');
await page.keyboard.up('Shift');
```

> **NOTE** On MacOS, keyboard shortcuts like `⌘ A` -> Select All do not work. See [#1313](https://github.com/GoogleChrome/puppeteer/issues/1313)

#### keyboard.down(key[, options])
- `key` <[string]> Name of key to press, such as `ArrowLeft`. See [USKeyboardLayout] for a list of all key names.
- `options` <[Object]>
  - `text` <[string]> If specified, generates an input event with this text.
- returns: <[Promise]>

Dispatches a `keydown` event.

If `key` is a single character and no modifier keys besides `Shift` are being held down, a `keypress`/`input` event will also generated. The `text` option can be specified to force an input event to be generated.

If `key` is a modifier key, `Shift`, `Meta`, `Control`, or `Alt`, subsequent key presses will be sent with that modifier active. To release the modifier key, use [`keyboard.up`](#keyboardupkey).

After the key is pressed once, subsequent calls to [`keyboard.down`](#keyboarddownkey-options) will have [repeat](https://developer.mozilla.org/en-US/docs/Web/API/KeyboardEvent/repeat) set to true. To release the key, use [`keyboard.up`](#keyboardupkey).

> **NOTE** Modifier keys DO influence `keyboard.down`. Holding down `Shift` will type the text in upper case.

#### keyboard.press(key[, options])
- `key` <[string]> Name of key to press, such as `ArrowLeft`. See [USKeyboardLayout] for a list of all key names.
- `options` <[Object]>
  - `text` <[string]> If specified, generates an input event with this text.
  - `delay` <[number]> Time to wait between `keydown` and `keyup` in milliseconds. Defaults to 0.
- returns: <[Promise]>

If `key` is a single character and no modifier keys besides `Shift` are being held down, a `keypress`/`input` event will also generated. The `text` option can be specified to force an input event to be generated.

> **NOTE** Modifier keys DO effect `keyboard.press`. Holding down `Shift` will type the text in upper case.

Shortcut for [`keyboard.down`](#keyboarddownkey-options) and [`keyboard.up`](#keyboardupkey).

#### keyboard.sendCharacter(char)
- `char` <[string]> Character to send into the page.
- returns: <[Promise]>

Dispatches a `keypress` and `input` event. This does not send a `keydown` or `keyup` event.

```js
page.keyboard.sendCharacter('嗨');
```

> **NOTE** Modifier keys DO NOT effect `keyboard.sendCharacter`. Holding down `Shift` will not type the text in upper case.

#### keyboard.type(text[, options])
- `text` <[string]> A text to type into a focused element.
- `options` <[Object]>
  - `delay` <[number]> Time to wait between key presses in milliseconds. Defaults to 0.
- returns: <[Promise]>

Sends a `keydown`, `keypress`/`input`, and `keyup` event for each character in the text.

To press a special key, like `Control` or `ArrowDown`, use [`keyboard.press`](#keyboardpresskey-options).

```js
await page.keyboard.type('Hello'); // Types instantly
await page.keyboard.type('World', {delay: 100}); // Types slower, like a user
```

> **NOTE** Modifier keys DO NOT effect `keyboard.type`. Holding down `Shift` will not type the text in upper case.

#### keyboard.up(key)
- `key` <[string]> Name of key to release, such as `ArrowLeft`. See [USKeyboardLayout] for a list of all key names.
- returns: <[Promise]>

Dispatches a `keyup` event.

### class: Mouse

The Mouse class operates in main-frame CSS pixels relative to the top-left corner of the viewport.

Every `page` object has its own Mouse, accessible with [`page.mouse`](#pagemouse).

```js
// Using ‘page.mouse’ to trace a 100x100 square.
await page.mouse.move(0, 0);
await page.mouse.down();
await page.mouse.move(0, 100);
await page.mouse.move(100, 100);
await page.mouse.move(100, 0);
await page.mouse.move(0, 0);
await page.mouse.up();
```

#### mouse.click(x, y[, options])
- `x` <[number]>
- `y` <[number]>
- `options` <[Object]>
  - `button` <"left"|"right"|"middle"> Defaults to `left`.
  - `clickCount` <[number]> defaults to 1. See [UIEvent.detail].
  - `delay` <[number]> Time to wait between `mousedown` and `mouseup` in milliseconds. Defaults to 0.
- returns: <[Promise]>

Shortcut for [`mouse.move`](#mousemovex-y-options), [`mouse.down`](#mousedownoptions) and [`mouse.up`](#mouseupoptions).

#### mouse.down([options])
- `options` <[Object]>
  - `button` <"left"|"right"|"middle"> Defaults to `left`.
  - `clickCount` <[number]> defaults to 1. See [UIEvent.detail].
- returns: <[Promise]>

Dispatches a `mousedown` event.

#### mouse.move(x, y[, options])
- `x` <[number]>
- `y` <[number]>
- `options` <[Object]>
  - `steps` <[number]> defaults to 1. Sends intermediate `mousemove` events.
- returns: <[Promise]>

Dispatches a `mousemove` event.

#### mouse.up([options])
- `options` <[Object]>
  - `button` <"left"|"right"|"middle"> Defaults to `left`.
  - `clickCount` <[number]> defaults to 1. See [UIEvent.detail].
- returns: <[Promise]>

Dispatches a `mouseup` event.

### class: Touchscreen

#### touchscreen.tap(x, y)
- `x` <[number]>
- `y` <[number]>
- returns: <[Promise]>

Dispatches a `touchstart` and `touchend` event.

### class: Tracing

You can use [`tracing.start`](#tracingstartoptions) and [`tracing.stop`](#tracingstop) to create a trace file which can be opened in Chrome DevTools or [timeline viewer](https://chromedevtools.github.io/timeline-viewer/).

```js
await page.tracing.start({path: 'trace.json'});
await page.goto('https://www.google.com');
await page.tracing.stop();
```

#### tracing.start([options])
- `options` <[Object]>
  - `path` <[string]> A path to write the trace file to.
  - `screenshots` <[boolean]> captures screenshots in the trace.
  - `categories` <[Array]<[string]>> specify custom categories to use instead of default.
- returns: <[Promise]>

Only one trace can be active at a time per browser.

#### tracing.stop()
- returns: <[Promise]<[Buffer]>> Promise which resolves to buffer with trace data.

### class: FileChooser

[FileChooser] objects are returned via the ['page.waitForFileChooser'](#pagewaitforfilechooseroptions) method.

File choosers let you react to the page requesting for a file.

An example of using [FileChooser]:

```js
const [fileChooser] = await Promise.all([
  page.waitForFileChooser(),
  page.click('#upload-file-button'), // some button that triggers file selection
]);
await fileChooser.accept(['/tmp/myfile.pdf']);
```

> **NOTE** In browsers, only one file chooser can be opened at a time.
> All file choosers must be accepted or canceled. Not doing so will prevent subsequent file choosers from appearing.

#### fileChooser.accept(filePaths)
- `filePaths` <[Array]<[string]>> Accept the file chooser request with given paths. If some of the  `filePaths` are relative paths, then they are resolved relative to the [current working directory](https://nodejs.org/api/process.html#process_process_cwd).
- returns: <[Promise]>

#### fileChooser.cancel()
- returns: <[Promise]>

Closes the file chooser without selecting any files.

#### fileChooser.isMultiple()
- returns: <[boolean]> Whether file chooser allow for [multiple](https://developer.mozilla.org/en-US/docs/Web/HTML/Element/input/file#attr-multiple) file selection.

### class: Dialog

[Dialog] objects are dispatched by page via the ['dialog'](#event-dialog) event.

An example of using `Dialog` class:
```js
const puppeteer = require('puppeteer');

puppeteer.launch().then(async browser => {
  const page = await browser.newPage();
  page.on('dialog', async dialog => {
    console.log(dialog.message());
    await dialog.dismiss();
    await browser.close();
  });
  page.evaluate(() => alert('1'));
});
```

#### dialog.accept([promptText])
- `promptText` <[string]> A text to enter in prompt. Does not cause any effects if the dialog's `type` is not prompt.
- returns: <[Promise]> Promise which resolves when the dialog has been accepted.

#### dialog.defaultValue()
- returns: <[string]> If dialog is prompt, returns default prompt value. Otherwise, returns empty string.

#### dialog.dismiss()
- returns: <[Promise]> Promise which resolves when the dialog has been dismissed.

#### dialog.message()
- returns: <[string]> A message displayed in the dialog.

#### dialog.type()
- returns: <[string]> Dialog's type, can be one of `alert`, `beforeunload`, `confirm` or `prompt`.

### class: ConsoleMessage

[ConsoleMessage] objects are dispatched by page via the ['console'](#event-console) event.

#### consoleMessage.args()
- returns: <[Array]<[JSHandle]>>

#### consoleMessage.location()
- returns: <[Object]>
  - `url` <[string]> URL of the resource if known or `undefined` otherwise.
  - `lineNumber` <[number]> 0-based line number in the resource if known or `undefined` otherwise.
  - `columnNumber` <[number]> 0-based column number in the resource if known or `undefined` otherwise.

#### consoleMessage.text()
- returns: <[string]>

#### consoleMessage.type()
- returns: <[string]>

One of the following values: `'log'`, `'debug'`, `'info'`, `'error'`, `'warning'`, `'dir'`, `'dirxml'`, `'table'`, `'trace'`, `'clear'`, `'startGroup'`, `'startGroupCollapsed'`, `'endGroup'`, `'assert'`, `'profile'`, `'profileEnd'`, `'count'`, `'timeEnd'`.

### class: Frame

At every point of time, page exposes its current frame tree via the [page.mainFrame()](#pagemainframe) and [frame.childFrames()](#framechildframes) methods.

[Frame] object's lifecycle is controlled by three events, dispatched on the page object:
- ['frameattached'](#event-frameattached) - fired when the frame gets attached to the page. A Frame can be attached to the page only once.
- ['framenavigated'](#event-framenavigated) - fired when the frame commits navigation to a different URL.
- ['framedetached'](#event-framedetached) - fired when the frame gets detached from the page.  A Frame can be detached from the page only once.

An example of dumping frame tree:

```js
const puppeteer = require('puppeteer');

puppeteer.launch().then(async browser => {
  const page = await browser.newPage();
  await page.goto('https://www.google.com/chrome/browser/canary.html');
  dumpFrameTree(page.mainFrame(), '');
  await browser.close();

  function dumpFrameTree(frame, indent) {
    console.log(indent + frame.url());
    for (let child of frame.childFrames())
      dumpFrameTree(child, indent + '  ');
  }
});
```

An example of getting text from an iframe element:

```js
  const frame = page.frames().find(frame => frame.name() === 'myframe');
  const text = await frame.$eval('.selector', element => element.textContent);
  console.log(text);
```

#### frame.$(selector)
- `selector` <[string]> A [selector] to query frame for
- returns: <[Promise]<?[ElementHandle]>> Promise which resolves to ElementHandle pointing to the frame element.

The method queries frame for the selector. If there's no such element within the frame, the method will resolve to `null`.

#### frame.$$(selector)
- `selector` <[string]> A [selector] to query frame for
- returns: <[Promise]<[Array]<[ElementHandle]>>> Promise which resolves to ElementHandles pointing to the frame elements.

The method runs `document.querySelectorAll` within the frame. If no elements match the selector, the return value resolves to `[]`.

#### frame.$$eval(selector, pageFunction[, ...args])
- `selector` <[string]> A [selector] to query frame for
- `pageFunction` <[function]\([Array]<[Element]>\)> Function to be evaluated in browser context
- `...args` <...[Serializable]|[JSHandle]> Arguments to pass to `pageFunction`
- returns: <[Promise]<[Serializable]>> Promise which resolves to the return value of `pageFunction`

This method runs `Array.from(document.querySelectorAll(selector))` within the frame and passes it as the first argument to `pageFunction`.

If `pageFunction` returns a [Promise], then `frame.$$eval` would wait for the promise to resolve and return its value.

Examples:
```js
const divsCounts = await frame.$$eval('div', divs => divs.length);
```

#### frame.$eval(selector, pageFunction[, ...args])
- `selector` <[string]> A [selector] to query frame for
- `pageFunction` <[function]\([Element]\)> Function to be evaluated in browser context
- `...args` <...[Serializable]|[JSHandle]> Arguments to pass to `pageFunction`
- returns: <[Promise]<[Serializable]>> Promise which resolves to the return value of `pageFunction`

This method runs `document.querySelector` within the frame and passes it as the first argument to `pageFunction`. If there's no element matching `selector`, the method throws an error.

If `pageFunction` returns a [Promise], then `frame.$eval` would wait for the promise to resolve and return its value.

Examples:
```js
const searchValue = await frame.$eval('#search', el => el.value);
const preloadHref = await frame.$eval('link[rel=preload]', el => el.href);
const html = await frame.$eval('.main-container', e => e.outerHTML);
```

#### frame.$x(expression)
- `expression` <[string]> Expression to [evaluate](https://developer.mozilla.org/en-US/docs/Web/API/Document/evaluate).
- returns: <[Promise]<[Array]<[ElementHandle]>>>

The method evaluates the XPath expression.

#### frame.addScriptTag(options)
- `options` <[Object]>
  - `url` <[string]> URL of a script to be added.
  - `path` <[string]> Path to the JavaScript file to be injected into frame. If `path` is a relative path, then it is resolved relative to [current working directory](https://nodejs.org/api/process.html#process_process_cwd).
  - `content` <[string]> Raw JavaScript content to be injected into frame.
  - `type` <[string]> Script type. Use 'module' in order to load a Javascript ES6 module. See [script](https://developer.mozilla.org/en-US/docs/Web/HTML/Element/script) for more details.
- returns: <[Promise]<[ElementHandle]>> which resolves to the added tag when the script's onload fires or when the script content was injected into frame.

Adds a `<script>` tag into the page with the desired url or content.

#### frame.addStyleTag(options)
- `options` <[Object]>
  - `url` <[string]> URL of the `<link>` tag.
  - `path` <[string]> Path to the CSS file to be injected into frame. If `path` is a relative path, then it is resolved relative to [current working directory](https://nodejs.org/api/process.html#process_process_cwd).
  - `content` <[string]> Raw CSS content to be injected into frame.
- returns: <[Promise]<[ElementHandle]>> which resolves to the added tag when the stylesheet's onload fires or when the CSS content was injected into frame.

Adds a `<link rel="stylesheet">` tag into the page with the desired url or a `<style type="text/css">` tag with the content.

#### frame.childFrames()
- returns: <[Array]<[Frame]>>

#### frame.click(selector[, options])
- `selector` <[string]> A [selector] to search for element to click. If there are multiple elements satisfying the selector, the first will be clicked.
- `options` <[Object]>
  - `button` <"left"|"right"|"middle"> Defaults to `left`.
  - `clickCount` <[number]> defaults to 1. See [UIEvent.detail].
  - `delay` <[number]> Time to wait between `mousedown` and `mouseup` in milliseconds. Defaults to 0.
- returns: <[Promise]> Promise which resolves when the element matching `selector` is successfully clicked. The Promise will be rejected if there is no element matching `selector`.

This method fetches an element with `selector`, scrolls it into view if needed, and then uses [page.mouse](#pagemouse) to click in the center of the element.
If there's no element matching `selector`, the method throws an error.

Bear in mind that if `click()` triggers a navigation event and there's a separate `page.waitForNavigation()` promise to be resolved, you may end up with a race condition that yields unexpected results. The correct pattern for click and wait for navigation is the following:

```javascript
const [response] = await Promise.all([
  page.waitForNavigation(waitOptions),
  frame.click(selector, clickOptions),
]);
```

#### frame.content()
- returns: <[Promise]<[string]>>

Gets the full HTML contents of the frame, including the doctype.

#### frame.evaluate(pageFunction[, ...args])
- `pageFunction` <[function]|[string]> Function to be evaluated in browser context
- `...args` <...[Serializable]|[JSHandle]> Arguments to pass to  `pageFunction`
- returns: <[Promise]<[Serializable]>> Promise which resolves to the return value of `pageFunction`

If the function passed to the `frame.evaluate` returns a [Promise], then `frame.evaluate` would wait for the promise to resolve and return its value.

If the function passed to the `frame.evaluate` returns a non-[Serializable] value, then `frame.evaluate` resolves to `undefined`. DevTools Protocol also supports transferring some additional values that are not serializable by `JSON`: `-0`, `NaN`, `Infinity`, `-Infinity`, and bigint literals.

```js
const result = await frame.evaluate(() => {
  return Promise.resolve(8 * 7);
});
console.log(result); // prints "56"
```

A string can also be passed in instead of a function.

```js
console.log(await frame.evaluate('1 + 2')); // prints "3"
```

[ElementHandle] instances can be passed as arguments to the `frame.evaluate`:
```js
const bodyHandle = await frame.$('body');
const html = await frame.evaluate(body => body.innerHTML, bodyHandle);
await bodyHandle.dispose();
```

#### frame.evaluateHandle(pageFunction[, ...args])
- `pageFunction` <[function]|[string]> Function to be evaluated in the page context
- `...args` <...[Serializable]|[JSHandle]> Arguments to pass to `pageFunction`
- returns: <[Promise]<[JSHandle]>> Promise which resolves to the return value of `pageFunction` as in-page object (JSHandle)

The only difference between `frame.evaluate` and `frame.evaluateHandle` is that `frame.evaluateHandle` returns in-page object (JSHandle).

If the function, passed to the `frame.evaluateHandle`, returns a [Promise], then `frame.evaluateHandle` would wait for the promise to resolve and return its value.

```js
const aWindowHandle = await frame.evaluateHandle(() => Promise.resolve(window));
aWindowHandle; // Handle for the window object.
```

A string can also be passed in instead of a function.

```js
const aHandle = await frame.evaluateHandle('document'); // Handle for the 'document'.
```

[JSHandle] instances can be passed as arguments to the `frame.evaluateHandle`:
```js
const aHandle = await frame.evaluateHandle(() => document.body);
const resultHandle = await frame.evaluateHandle(body => body.innerHTML, aHandle);
console.log(await resultHandle.jsonValue());
await resultHandle.dispose();
```


#### frame.executionContext()
- returns: <[Promise]<[ExecutionContext]>>

Returns promise that resolves to the frame's default execution context.

#### frame.focus(selector)
- `selector` <[string]> A [selector] of an element to focus. If there are multiple elements satisfying the selector, the first will be focused.
- returns: <[Promise]> Promise which resolves when the element matching `selector` is successfully focused. The promise will be rejected if there is no element matching `selector`.

This method fetches an element with `selector` and focuses it.
If there's no element matching `selector`, the method throws an error.

#### frame.goto(url[, options])
- `url` <[string]> URL to navigate frame to. The url should include scheme, e.g. `https://`.
- `options` <[Object]> Navigation parameters which might have the following properties:
  - `timeout` <[number]> Maximum navigation time in milliseconds, defaults to 30 seconds, pass `0` to disable timeout. The default value can be changed by using the [page.setDefaultNavigationTimeout(timeout)](#pagesetdefaultnavigationtimeouttimeout) or [page.setDefaultTimeout(timeout)](#pagesetdefaulttimeouttimeout) methods.
  - `waitUntil` <[string]|[Array]<[string]>> When to consider navigation succeeded, defaults to `load`. Given an array of event strings, navigation is considered to be successful after all events have been fired. Events can be either:
    - `load` - consider navigation to be finished when the `load` event is fired.
    - `domcontentloaded` - consider navigation to be finished when the `DOMContentLoaded` event is fired.
    - `networkidle0` - consider navigation to be finished when there are no more than 0 network connections for at least `500` ms.
    - `networkidle2` - consider navigation to be finished when there are no more than 2 network connections for at least `500` ms.
  - `referer` <[string]> Referer header value. If provided it will take preference over the referer header value set by [page.setExtraHTTPHeaders()](#pagesetextrahttpheadersheaders).
- returns: <[Promise]<?[Response]>> Promise which resolves to the main resource response. In case of multiple redirects, the navigation will resolve with the response of the last redirect.

`frame.goto` will throw an error if:
- there's an SSL error (e.g. in case of self-signed certificates).
- target URL is invalid.
- the `timeout` is exceeded during navigation.
- the remote server does not respond or is unreachable.
- the main resource failed to load.

`frame.goto` will not throw an error when any valid HTTP status code is returned by the remote server, including 404 "Not Found" and 500 "Internal Server Error".  The status code for such responses can be retrieved by calling [response.status()](#responsestatus).

> **NOTE** `frame.goto` either throws an error or returns a main resource response. The only exceptions are navigation to `about:blank` or navigation to the same URL with a different hash, which would succeed and return `null`.

> **NOTE** Headless mode doesn't support navigation to a PDF document. See the [upstream issue](https://bugs.chromium.org/p/chromium/issues/detail?id=761295).


#### frame.hover(selector)
- `selector` <[string]> A [selector] to search for element to hover. If there are multiple elements satisfying the selector, the first will be hovered.
- returns: <[Promise]> Promise which resolves when the element matching `selector` is successfully hovered. Promise gets rejected if there's no element matching `selector`.

This method fetches an element with `selector`, scrolls it into view if needed, and then uses [page.mouse](#pagemouse) to hover over the center of the element.
If there's no element matching `selector`, the method throws an error.

#### frame.isDetached()
- returns: <[boolean]>

Returns `true` if the frame has been detached, or `false` otherwise.

#### frame.name()
- returns: <[string]>

Returns frame's name attribute as specified in the tag.

If the name is empty, returns the id attribute instead.

> **NOTE** This value is calculated once when the frame is created, and will not update if the attribute is changed later.

#### frame.parentFrame()
- returns: <?[Frame]> Parent frame, if any. Detached frames and main frames return `null`.

#### frame.select(selector, ...values)
- `selector` <[string]> A [selector] to query frame for
- `...values` <...[string]> Values of options to select. If the `<select>` has the `multiple` attribute, all values are considered, otherwise only the first one is taken into account.
- returns: <[Promise]<[Array]<[string]>>> An array of option values that have been successfully selected.

Triggers a `change` and `input` event once all the provided options have been selected.
If there's no `<select>` element matching `selector`, the method throws an error.

```js
frame.select('select#colors', 'blue'); // single selection
frame.select('select#colors', 'red', 'green', 'blue'); // multiple selections
```

#### frame.setContent(html[, options])
- `html` <[string]> HTML markup to assign to the page.
- `options` <[Object]> Parameters which might have the following properties:
  - `timeout` <[number]> Maximum time in milliseconds for resources to load, defaults to 30 seconds, pass `0` to disable timeout. The default value can be changed by using the [page.setDefaultNavigationTimeout(timeout)](#pagesetdefaultnavigationtimeouttimeout) or [page.setDefaultTimeout(timeout)](#pagesetdefaulttimeouttimeout) methods.
  - `waitUntil` <[string]|[Array]<[string]>> When to consider setting markup succeeded, defaults to `load`. Given an array of event strings, setting content is considered to be successful after all events have been fired. Events can be either:
    - `load` - consider setting content to be finished when the `load` event is fired.
    - `domcontentloaded` - consider setting content to be finished when the `DOMContentLoaded` event is fired.
    - `networkidle0` - consider setting content to be finished when there are no more than 0 network connections for at least `500` ms.
    - `networkidle2` - consider setting content to be finished when there are no more than 2 network connections for at least `500` ms.
- returns: <[Promise]>

#### frame.tap(selector)
- `selector` <[string]> A [selector] to search for element to tap. If there are multiple elements satisfying the selector, the first will be tapped.
- returns: <[Promise]>

This method fetches an element with `selector`, scrolls it into view if needed, and then uses [page.touchscreen](#pagetouchscreen) to tap in the center of the element.
If there's no element matching `selector`, the method throws an error.

#### frame.title()
- returns: <[Promise]<[string]>> The page's title.

#### frame.type(selector, text[, options])
- `selector` <[string]> A [selector] of an element to type into. If there are multiple elements satisfying the selector, the first will be used.
- `text` <[string]> A text to type into a focused element.
- `options` <[Object]>
  - `delay` <[number]> Time to wait between key presses in milliseconds. Defaults to 0.
- returns: <[Promise]>

Sends a `keydown`, `keypress`/`input`, and `keyup` event for each character in the text.

To press a special key, like `Control` or `ArrowDown`, use [`keyboard.press`](#keyboardpresskey-options).

```js
await frame.type('#mytextarea', 'Hello'); // Types instantly
await frame.type('#mytextarea', 'World', {delay: 100}); // Types slower, like a user
```

#### frame.url()
- returns: <[string]>

Returns frame's url.

#### frame.waitFor(selectorOrFunctionOrTimeout[, options[, ...args]])
- `selectorOrFunctionOrTimeout` <[string]|[number]|[function]> A [selector], predicate or timeout to wait for
- `options` <[Object]> Optional waiting parameters
- `...args` <...[Serializable]|[JSHandle]> Arguments to pass to  `pageFunction`
- returns: <[Promise]<[JSHandle]>> Promise which resolves to a JSHandle of the success value

This method behaves differently with respect to the type of the first parameter:
- if `selectorOrFunctionOrTimeout` is a `string`, then the first argument is treated as a [selector] or [xpath], depending on whether or not it starts with '//', and the method is a shortcut for
  [frame.waitForSelector](#framewaitforselectorselector-options) or [frame.waitForXPath](#framewaitforxpathxpath-options)
- if `selectorOrFunctionOrTimeout` is a `function`, then the first argument is treated as a predicate to wait for and the method is a shortcut for [frame.waitForFunction()](#framewaitforfunctionpagefunction-options-args).
- if `selectorOrFunctionOrTimeout` is a `number`, then the first argument is treated as a timeout in milliseconds and the method returns a promise which resolves after the timeout
- otherwise, an exception is thrown

```js
// wait for selector
await page.waitFor('.foo');
// wait for 1 second
await page.waitFor(1000);
// wait for predicate
await page.waitFor(() => !!document.querySelector('.foo'));
```

To pass arguments from node.js to the predicate of `page.waitFor` function:

```js
const selector = '.foo';
await page.waitFor(selector => !!document.querySelector(selector), {}, selector);
```

#### frame.waitForFunction(pageFunction[, options[, ...args]])
- `pageFunction` <[function]|[string]> Function to be evaluated in browser context
- `options` <[Object]> Optional waiting parameters
  - `polling` <[string]|[number]> An interval at which the `pageFunction` is executed, defaults to `raf`. If `polling` is a number, then it is treated as an interval in milliseconds at which the function would be executed. If `polling` is a string, then it can be one of the following values:
    - `raf` - to constantly execute `pageFunction` in `requestAnimationFrame` callback. This is the tightest polling mode which is suitable to observe styling changes.
    - `mutation` - to execute `pageFunction` on every DOM mutation.
  - `timeout` <[number]> maximum time to wait for in milliseconds. Defaults to `30000` (30 seconds). Pass `0` to disable timeout. The default value can be changed by using the [page.setDefaultTimeout(timeout)](#pagesetdefaulttimeouttimeout) method.
- `...args` <...[Serializable]|[JSHandle]> Arguments to pass to  `pageFunction`
- returns: <[Promise]<[JSHandle]>> Promise which resolves when the `pageFunction` returns a truthy value. It resolves to a JSHandle of the truthy value.

The `waitForFunction` can be used to observe viewport size change:
```js
const puppeteer = require('puppeteer');

puppeteer.launch().then(async browser => {
  const page = await browser.newPage();
  const watchDog = page.mainFrame().waitForFunction('window.innerWidth < 100');
  page.setViewport({width: 50, height: 50});
  await watchDog;
  await browser.close();
});
```

To pass arguments from node.js to the predicate of `page.waitForFunction` function:

```js
const selector = '.foo';
await page.waitForFunction(selector => !!document.querySelector(selector), {}, selector);
```

#### frame.waitForNavigation([options])
- `options` <[Object]> Navigation parameters which might have the following properties:
  - `timeout` <[number]> Maximum navigation time in milliseconds, defaults to 30 seconds, pass `0` to disable timeout. The default value can be changed by using the [page.setDefaultNavigationTimeout(timeout)](#pagesetdefaultnavigationtimeouttimeout) or [page.setDefaultTimeout(timeout)](#pagesetdefaulttimeouttimeout) methods.
  - `waitUntil` <[string]|[Array]<[string]>> When to consider navigation succeeded, defaults to `load`. Given an array of event strings, navigation is considered to be successful after all events have been fired. Events can be either:
    - `load` - consider navigation to be finished when the `load` event is fired.
    - `domcontentloaded` - consider navigation to be finished when the `DOMContentLoaded` event is fired.
    - `networkidle0` - consider navigation to be finished when there are no more than 0 network connections for at least `500` ms.
    - `networkidle2` - consider navigation to be finished when there are no more than 2 network connections for at least `500` ms.
- returns: <[Promise]<?[Response]>> Promise which resolves to the main resource response. In case of multiple redirects, the navigation will resolve with the response of the last redirect. In case of navigation to a different anchor or navigation due to History API usage, the navigation will resolve with `null`.

This resolves when the frame navigates to a new URL. It is useful for when you run code
which will indirectly cause the frame to navigate. Consider this example:

```js
const [response] = await Promise.all([
  frame.waitForNavigation(), // The navigation promise resolves after navigation has finished
  frame.click('a.my-link'), // Clicking the link will indirectly cause a navigation
]);
```

**NOTE** Usage of the [History API](https://developer.mozilla.org/en-US/docs/Web/API/History_API) to change the URL is considered a navigation.


#### frame.waitForSelector(selector[, options])
- `selector` <[string]> A [selector] of an element to wait for
- `options` <[Object]> Optional waiting parameters
  - `visible` <[boolean]> wait for element to be present in DOM and to be visible, i.e. to not have `display: none` or `visibility: hidden` CSS properties. Defaults to `false`.
  - `hidden` <[boolean]> wait for element to not be found in the DOM or to be hidden, i.e. have `display: none` or `visibility: hidden` CSS properties. Defaults to `false`.
  - `timeout` <[number]> maximum time to wait for in milliseconds. Defaults to `30000` (30 seconds). Pass `0` to disable timeout. The default value can be changed by using the [page.setDefaultTimeout(timeout)](#pagesetdefaulttimeouttimeout) method.
- returns: <[Promise]<?[ElementHandle]>> Promise which resolves when element specified by selector string is added to DOM. Resolves to `null` if waiting for `hidden: true` and selector is not found in DOM.

Wait for the `selector` to appear in page. If at the moment of calling
the method the `selector` already exists, the method will return
immediately. If the selector doesn't appear after the `timeout` milliseconds of waiting, the function will throw.

This method works across navigations:
```js
const puppeteer = require('puppeteer');

puppeteer.launch().then(async browser => {
  const page = await browser.newPage();
  let currentURL;
  page.mainFrame()
    .waitForSelector('img')
    .then(() => console.log('First URL with image: ' + currentURL));
  for (currentURL of ['https://example.com', 'https://google.com', 'https://bbc.com'])
    await page.goto(currentURL);
  await browser.close();
});
```

#### frame.waitForXPath(xpath[, options])
- `xpath` <[string]> A [xpath] of an element to wait for
- `options` <[Object]> Optional waiting parameters
  - `visible` <[boolean]> wait for element to be present in DOM and to be visible, i.e. to not have `display: none` or `visibility: hidden` CSS properties. Defaults to `false`.
  - `hidden` <[boolean]> wait for element to not be found in the DOM or to be hidden, i.e. have `display: none` or `visibility: hidden` CSS properties. Defaults to `false`.
  - `timeout` <[number]> maximum time to wait for in milliseconds. Defaults to `30000` (30 seconds). Pass `0` to disable timeout. The default value can be changed by using the [page.setDefaultTimeout(timeout)](#pagesetdefaulttimeouttimeout) method.
- returns: <[Promise]<?[ElementHandle]>> Promise which resolves when element specified by xpath string is added to DOM. Resolves to `null` if waiting for `hidden: true` and xpath is not found in DOM.

Wait for the `xpath` to appear in page. If at the moment of calling
the method the `xpath` already exists, the method will return
immediately. If the xpath doesn't appear after the `timeout` milliseconds of waiting, the function will throw.

This method works across navigations:
```js
const puppeteer = require('puppeteer');

puppeteer.launch().then(async browser => {
  const page = await browser.newPage();
  let currentURL;
  page.mainFrame()
    .waitForXPath('//img')
    .then(() => console.log('First URL with image: ' + currentURL));
  for (currentURL of ['https://example.com', 'https://google.com', 'https://bbc.com'])
    await page.goto(currentURL);
  await browser.close();
});
```

### class: ExecutionContext

The class represents a context for JavaScript execution. A [Page] might have many execution contexts:
- each [frame](https://developer.mozilla.org/en-US/docs/Web/HTML/Element/iframe) has "default" execution context that is
  always created after frame is attached to DOM. This context is returned by the [`frame.executionContext()`](#frameexecutioncontext) method.
- [Extensions](https://developer.chrome.com/extensions)'s content scripts create additional execution contexts.

Besides pages, execution contexts can be found in [workers](https://developer.mozilla.org/en-US/docs/Web/API/Web_Workers_API).

#### executionContext.evaluate(pageFunction[, ...args])
- `pageFunction` <[function]|[string]> Function to be evaluated in `executionContext`
- `...args` <...[Serializable]|[JSHandle]> Arguments to pass to `pageFunction`
- returns: <[Promise]<[Serializable]>> Promise which resolves to the return value of `pageFunction`

If the function passed to the `executionContext.evaluate` returns a [Promise], then `executionContext.evaluate` would wait for the promise to resolve and return its value.

If the function passed to the `executionContext.evaluate` returns a non-[Serializable] value, then `executionContext.evaluate` resolves to `undefined`. DevTools Protocol also supports transferring some additional values that are not serializable by `JSON`: `-0`, `NaN`, `Infinity`, `-Infinity`, and bigint literals.

```js
const executionContext = await page.mainFrame().executionContext();
const result = await executionContext.evaluate(() => Promise.resolve(8 * 7));
console.log(result); // prints "56"
```

A string can also be passed in instead of a function.

```js
console.log(await executionContext.evaluate('1 + 2')); // prints "3"
```

[JSHandle] instances can be passed as arguments to the `executionContext.evaluate`:
```js
const oneHandle = await executionContext.evaluateHandle(() => 1);
const twoHandle = await executionContext.evaluateHandle(() => 2);
const result = await executionContext.evaluate((a, b) => a + b, oneHandle, twoHandle);
await oneHandle.dispose();
await twoHandle.dispose();
console.log(result); // prints '3'.
```

#### executionContext.evaluateHandle(pageFunction[, ...args])
- `pageFunction` <[function]|[string]> Function to be evaluated in the `executionContext`
- `...args` <...[Serializable]|[JSHandle]> Arguments to pass to `pageFunction`
- returns: <[Promise]<[JSHandle]>> Promise which resolves to the return value of `pageFunction` as in-page object (JSHandle)

The only difference between `executionContext.evaluate` and `executionContext.evaluateHandle` is that `executionContext.evaluateHandle` returns in-page object (JSHandle).

If the function passed to the `executionContext.evaluateHandle` returns a [Promise], then `executionContext.evaluateHandle` would wait for the promise to resolve and return its value.

```js
const context = await page.mainFrame().executionContext();
const aHandle = await context.evaluateHandle(() => Promise.resolve(self));
aHandle; // Handle for the global object.
```

A string can also be passed in instead of a function.

```js
const aHandle = await context.evaluateHandle('1 + 2'); // Handle for the '3' object.
```

[JSHandle] instances can be passed as arguments to the `executionContext.evaluateHandle`:
```js
const aHandle = await context.evaluateHandle(() => document.body);
const resultHandle = await context.evaluateHandle(body => body.innerHTML, aHandle);
console.log(await resultHandle.jsonValue()); // prints body's innerHTML
await aHandle.dispose();
await resultHandle.dispose();
```

#### executionContext.frame()
- returns: <?[Frame]> Frame associated with this execution context.

> **NOTE** Not every execution context is associated with a frame. For example, workers and extensions have execution contexts that are not associated with frames.


#### executionContext.queryObjects(prototypeHandle)
- `prototypeHandle` <[JSHandle]> A handle to the object prototype.
- returns: <[Promise]<[JSHandle]>> A handle to an array of objects with this prototype

The method iterates the JavaScript heap and finds all the objects with the given prototype.

```js
// Create a Map object
await page.evaluate(() => window.map = new Map());
// Get a handle to the Map object prototype
const mapPrototype = await page.evaluateHandle(() => Map.prototype);
// Query all map instances into an array
const mapInstances = await page.queryObjects(mapPrototype);
// Count amount of map objects in heap
const count = await page.evaluate(maps => maps.length, mapInstances);
await mapInstances.dispose();
await mapPrototype.dispose();
```

### class: JSHandle

JSHandle represents an in-page JavaScript object. JSHandles can be created with the [page.evaluateHandle](#pageevaluatehandlepagefunction-args) method.

```js
const windowHandle = await page.evaluateHandle(() => window);
// ...
```

JSHandle prevents the referenced JavaScript object being garbage collected unless the handle is [disposed](#jshandledispose). JSHandles are auto-disposed when their origin frame gets navigated or the parent context gets destroyed.

JSHandle instances can be used as arguments in [`page.$eval()`](#pageevalselector-pagefunction-args), [`page.evaluate()`](#pageevaluatepagefunction-args) and [`page.evaluateHandle`](#pageevaluatehandlepagefunction-args) methods.

#### jsHandle.asElement()
- returns: <?[ElementHandle]>

Returns either `null` or the object handle itself, if the object handle is an instance of [ElementHandle].

#### jsHandle.dispose()
- returns: <[Promise]> Promise which resolves when the object handle is successfully disposed.

The `jsHandle.dispose` method stops referencing the element handle.

#### jsHandle.evaluate(pageFunction[, ...args])
- `pageFunction` <[function]\([Object]\)> Function to be evaluated in browser context
- `...args` <...[Serializable]|[JSHandle]> Arguments to pass to `pageFunction`
- returns: <[Promise]<[Serializable]>> Promise which resolves to the return value of `pageFunction`

This method passes this handle as the first argument to `pageFunction`.

If `pageFunction` returns a [Promise], then `handle.evaluate` would wait for the promise to resolve and return its value.

Examples:
```js
const tweetHandle = await page.$('.tweet .retweets');
expect(await tweetHandle.evaluate(node => node.innerText)).toBe('10');
```

#### jsHandle.evaluateHandle(pageFunction[, ...args])
- `pageFunction` <[function]|[string]> Function to be evaluated
- `...args` <...[Serializable]|[JSHandle]> Arguments to pass to `pageFunction`
- returns: <[Promise]<[JSHandle]>> Promise which resolves to the return value of `pageFunction` as in-page object (JSHandle)

This method passes this handle as the first argument to `pageFunction`.

The only difference between `jsHandle.evaluate` and `jsHandle.evaluateHandle` is that `executionContext.evaluateHandle` returns in-page object (JSHandle).

If the function passed to the `jsHandle.evaluateHandle` returns a [Promise], then `jsHandle.evaluateHandle` would wait for the promise to resolve and return its value.

See [Page.evaluateHandle](#pageevaluatehandlepagefunction-args) for more details.

#### jsHandle.executionContext()
- returns: <[ExecutionContext]>

Returns execution context the handle belongs to.

#### jsHandle.getProperties()
- returns: <[Promise]<[Map]<[string], [JSHandle]>>>

The method returns a map with property names as keys and JSHandle instances for the property values.

```js
const handle = await page.evaluateHandle(() => ({window, document}));
const properties = await handle.getProperties();
const windowHandle = properties.get('window');
const documentHandle = properties.get('document');
await handle.dispose();
```

#### jsHandle.getProperty(propertyName)
- `propertyName` <[string]> property to get
- returns: <[Promise]<[JSHandle]>>

Fetches a single property from the referenced object.

#### jsHandle.jsonValue()
- returns: <[Promise]<[Object]>>

Returns a JSON representation of the object. If the object has a
[`toJSON`](https://developer.mozilla.org/en-US/docs/Web/JavaScript/Reference/Global_Objects/JSON/stringify#toJSON()_behavior)
function, it **will not be called**.

> **NOTE** The method will return an empty JSON object if the referenced object is not stringifiable. It will throw an error if the object has circular references.

### class: ElementHandle
* extends: [JSHandle]

ElementHandle represents an in-page DOM element. ElementHandles can be created with the [page.$](#pageselector) method.

```js
const puppeteer = require('puppeteer');

puppeteer.launch().then(async browser => {
  const page = await browser.newPage();
  await page.goto('https://example.com');
  const hrefElement = await page.$('a');
  await hrefElement.click();
  // ...
});
```

ElementHandle prevents DOM element from garbage collection unless the handle is [disposed](#elementhandledispose). ElementHandles are auto-disposed when their origin frame gets navigated.

ElementHandle instances can be used as arguments in [`page.$eval()`](#pageevalselector-pagefunction-args) and [`page.evaluate()`](#pageevaluatepagefunction-args) methods.

#### elementHandle.$(selector)
- `selector` <[string]> A [selector] to query element for
- returns: <[Promise]<?[ElementHandle]>>

The method runs `element.querySelector` within the page. If no element matches the selector, the return value resolves to `null`.

#### elementHandle.$$(selector)
- `selector` <[string]> A [selector] to query element for
- returns: <[Promise]<[Array]<[ElementHandle]>>>

The method runs `element.querySelectorAll` within the page. If no elements match the selector, the return value resolves to `[]`.

#### elementHandle.$$eval(selector, pageFunction[, ...args])
- `selector` <[string]> A [selector] to query page for
- `pageFunction` <[function]\([Array]<[Element]>\)> Function to be evaluated in browser context
- `...args` <...[Serializable]|[JSHandle]> Arguments to pass to `pageFunction`
- returns: <[Promise]<[Serializable]>> Promise which resolves to the return value of `pageFunction`

This method runs `document.querySelectorAll` within the element and passes it as the first argument to `pageFunction`. If there's no element matching `selector`, the method throws an error.

If `pageFunction` returns a [Promise], then `frame.$$eval` would wait for the promise to resolve and return its value.

Examples:
```html
<div class="feed">
  <div class="tweet">Hello!</div>
  <div class="tweet">Hi!</div>
</div>
```
```js
const feedHandle = await page.$('.feed');
expect(await feedHandle.$$eval('.tweet', nodes => nodes.map(n => n.innerText))).toEqual(['Hello!', 'Hi!']);
```

#### elementHandle.$eval(selector, pageFunction[, ...args])
- `selector` <[string]> A [selector] to query page for
- `pageFunction` <[function]\([Element]\)> Function to be evaluated in browser context
- `...args` <...[Serializable]|[JSHandle]> Arguments to pass to `pageFunction`
- returns: <[Promise]<[Serializable]>> Promise which resolves to the return value of `pageFunction`

This method runs `document.querySelector` within the element and passes it as the first argument to `pageFunction`. If there's no element matching `selector`, the method throws an error.

If `pageFunction` returns a [Promise], then `frame.$eval` would wait for the promise to resolve and return its value.

Examples:
```js
const tweetHandle = await page.$('.tweet');
expect(await tweetHandle.$eval('.like', node => node.innerText)).toBe('100');
expect(await tweetHandle.$eval('.retweets', node => node.innerText)).toBe('10');
```

#### elementHandle.$x(expression)
- `expression` <[string]> Expression to [evaluate](https://developer.mozilla.org/en-US/docs/Web/API/Document/evaluate).
- returns: <[Promise]<[Array]<[ElementHandle]>>>

The method evaluates the XPath expression relative to the elementHandle. If there are no such elements, the method will resolve to an empty array.

#### elementHandle.asElement()
- returns: <[ElementHandle]>

#### elementHandle.boundingBox()
- returns: <[Promise]<?[Object]>>
  - x <[number]> the x coordinate of the element in pixels.
  - y <[number]> the y coordinate of the element in pixels.
  - width <[number]> the width of the element in pixels.
  - height <[number]> the height of the element in pixels.

This method returns the bounding box of the element (relative to the main frame), or `null` if the element is not visible.

#### elementHandle.boxModel()
- returns: <[Promise]<?[Object]>>
  - content <[Array]<[Object]>> Content box.
    - x <[number]>
    - y <[number]>
  - padding <[Array]<[Object]>> Padding box.
    - x <[number]>
    - y <[number]>
  - border <[Array]<[Object]>> Border box.
    - x <[number]>
    - y <[number]>
  - margin <[Array]<[Object]>> Margin box.
    - x <[number]>
    - y <[number]>
  - width <[number]> Element's width.
  - height <[number]> Element's height.

This method returns boxes of the element, or `null` if the element is not visible. Boxes are represented as an array of points; each Point is an object `{x, y}`. Box points are sorted clock-wise.

#### elementHandle.click([options])
- `options` <[Object]>
  - `button` <"left"|"right"|"middle"> Defaults to `left`.
  - `clickCount` <[number]> defaults to 1. See [UIEvent.detail].
  - `delay` <[number]> Time to wait between `mousedown` and `mouseup` in milliseconds. Defaults to 0.
- returns: <[Promise]> Promise which resolves when the element is successfully clicked. Promise gets rejected if the element is detached from DOM.

This method scrolls element into view if needed, and then uses [page.mouse](#pagemouse) to click in the center of the element.
If the element is detached from DOM, the method throws an error.

#### elementHandle.contentFrame()
- returns: <[Promise]<?[Frame]>> Resolves to the content frame for element handles referencing iframe nodes, or null otherwise

#### elementHandle.dispose()
- returns: <[Promise]> Promise which resolves when the element handle is successfully disposed.

The `elementHandle.dispose` method stops referencing the element handle.

#### elementHandle.evaluate(pageFunction[, ...args])
- `pageFunction` <[function]\([Object]\)> Function to be evaluated in browser context
- `...args` <...[Serializable]|[JSHandle]> Arguments to pass to `pageFunction`
- returns: <[Promise]<[Serializable]>> Promise which resolves to the return value of `pageFunction`

This method passes this handle as the first argument to `pageFunction`.

If `pageFunction` returns a [Promise], then `handle.evaluate` would wait for the promise to resolve and return its value.

Examples:
```js
const tweetHandle = await page.$('.tweet .retweets');
expect(await tweetHandle.evaluate(node => node.innerText)).toBe('10');
```

#### elementHandle.evaluateHandle(pageFunction[, ...args])
- `pageFunction` <[function]|[string]> Function to be evaluated
- `...args` <...[Serializable]|[JSHandle]> Arguments to pass to `pageFunction`
- returns: <[Promise]<[JSHandle]>> Promise which resolves to the return value of `pageFunction` as in-page object (JSHandle)

This method passes this handle as the first argument to `pageFunction`.

The only difference between `evaluateHandle.evaluate` and `evaluateHandle.evaluateHandle` is that `executionContext.evaluateHandle` returns in-page object (JSHandle).

If the function passed to the `evaluateHandle.evaluateHandle` returns a [Promise], then `evaluateHandle.evaluateHandle` would wait for the promise to resolve and return its value.

See [Page.evaluateHandle](#pageevaluatehandlepagefunction-args) for more details.

#### elementHandle.executionContext()
- returns: <[ExecutionContext]>

#### elementHandle.focus()
- returns: <[Promise]>

Calls [focus](https://developer.mozilla.org/en-US/docs/Web/API/HTMLElement/focus) on the element.

#### elementHandle.getProperties()
- returns: <[Promise]<[Map]<[string], [JSHandle]>>>

The method returns a map with property names as keys and JSHandle instances for the property values.

```js
const listHandle = await page.evaluateHandle(() => document.body.children);
const properties = await listHandle.getProperties();
const children = [];
for (const property of properties.values()) {
  const element = property.asElement();
  if (element)
    children.push(element);
}
children; // holds elementHandles to all children of document.body
```

#### elementHandle.getProperty(propertyName)
- `propertyName` <[string]> property to get
- returns: <[Promise]<[JSHandle]>>

Fetches a single property from the objectHandle.

#### elementHandle.hover()
- returns: <[Promise]> Promise which resolves when the element is successfully hovered.

This method scrolls element into view if needed, and then uses [page.mouse](#pagemouse) to hover over the center of the element.
If the element is detached from DOM, the method throws an error.

#### elementHandle.isIntersectingViewport()
- returns: <[Promise]<[boolean]>> Resolves to true if the element is visible in the current viewport.

#### elementHandle.jsonValue()
- returns: <[Promise]<[Object]>>

Returns a JSON representation of the object. The JSON is generated by running [`JSON.stringify`](https://developer.mozilla.org/en-US/docs/Web/JavaScript/Reference/Global_Objects/JSON/stringify) on the object in page and consequent [`JSON.parse`](https://developer.mozilla.org/en-US/docs/Web/JavaScript/Reference/Global_Objects/JSON/parse) in puppeteer.

> **NOTE** The method will throw if the referenced object is not stringifiable.

#### elementHandle.press(key[, options])
- `key` <[string]> Name of key to press, such as `ArrowLeft`. See [USKeyboardLayout] for a list of all key names.
- `options` <[Object]>
  - `text` <[string]> If specified, generates an input event with this text.
  - `delay` <[number]> Time to wait between `keydown` and `keyup` in milliseconds. Defaults to 0.
- returns: <[Promise]>

Focuses the element, and then uses [`keyboard.down`](#keyboarddownkey-options) and [`keyboard.up`](#keyboardupkey).

If `key` is a single character and no modifier keys besides `Shift` are being held down, a `keypress`/`input` event will also be generated. The `text` option can be specified to force an input event to be generated.

> **NOTE** Modifier keys DO effect `elementHandle.press`. Holding down `Shift` will type the text in upper case.

#### elementHandle.screenshot([options])
- `options` <[Object]> Same options as in [page.screenshot](#pagescreenshotoptions).
- returns: <[Promise]<[string]|[Buffer]>> Promise which resolves to buffer or a base64 string (depending on the value of `options.encoding`) with captured screenshot.

This method scrolls element into view if needed, and then uses [page.screenshot](#pagescreenshotoptions) to take a screenshot of the element.
If the element is detached from DOM, the method throws an error.

#### elementHandle.select(...values)
- `...values` <...[string]> Values of options to select. If the `<select>` has the `multiple` attribute, all values are considered, otherwise only the first one is taken into account.
- returns: <[Promise]<[Array]<[string]>>> An array of option values that have been successfully selected.

Triggers a `change` and `input` event once all the provided options have been selected.
If there's no `<select>` element matching `selector`, the method throws an error.

```js
handle.select('blue'); // single selection
handle.select('red', 'green', 'blue'); // multiple selections
```

#### elementHandle.tap()
- returns: <[Promise]> Promise which resolves when the element is successfully tapped. Promise gets rejected if the element is detached from DOM.

This method scrolls element into view if needed, and then uses [touchscreen.tap](#touchscreentapx-y) to tap in the center of the element.
If the element is detached from DOM, the method throws an error.

#### elementHandle.toString()
- returns: <[string]>

#### elementHandle.type(text[, options])
- `text` <[string]> A text to type into a focused element.
- `options` <[Object]>
  - `delay` <[number]> Time to wait between key presses in milliseconds. Defaults to 0.
- returns: <[Promise]>

Focuses the element, and then sends a `keydown`, `keypress`/`input`, and `keyup` event for each character in the text.

To press a special key, like `Control` or `ArrowDown`, use [`elementHandle.press`](#elementhandlepresskey-options).

```js
await elementHandle.type('Hello'); // Types instantly
await elementHandle.type('World', {delay: 100}); // Types slower, like a user
```

An example of typing into a text field and then submitting the form:
```js
const elementHandle = await page.$('input');
await elementHandle.type('some text');
await elementHandle.press('Enter');
```

#### elementHandle.uploadFile(...filePaths)
- `...filePaths` <...[string]> Sets the value of the file input to these paths. If some of the  `filePaths` are relative paths, then they are resolved relative to the [current working directory](https://nodejs.org/api/process.html#process_process_cwd).
- returns: <[Promise]>

This method expects `elementHandle` to point to an [input element](https://developer.mozilla.org/en-US/docs/Web/HTML/Element/input).

### class: Request

Whenever the page sends a request, such as for a network resource, the following events are emitted by puppeteer's page:
- [`'request'`](#event-request) emitted when the request is issued by the page.
- [`'response'`](#event-response) emitted when/if the response is received for the request.
- [`'requestfinished'`](#event-requestfinished) emitted when the response body is downloaded and the request is complete.

If request fails at some point, then instead of `'requestfinished'` event (and possibly instead of 'response' event), the  [`'requestfailed'`](#event-requestfailed) event is emitted.

> **NOTE** HTTP Error responses, such as 404 or 503, are still successful responses from HTTP standpoint, so request will complete with `'requestfinished'` event.

If request gets a 'redirect' response, the request is successfully finished with the 'requestfinished' event, and a new request is  issued to a redirected url.

#### request.abort([errorCode])
- `errorCode` <[string]> Optional error code. Defaults to `failed`, could be
  one of the following:
  - `aborted` - An operation was aborted (due to user action)
  - `accessdenied` - Permission to access a resource, other than the network, was denied
  - `addressunreachable` - The IP address is unreachable. This usually means
    that there is no route to the specified host or network.
  - `blockedbyclient` - The client chose to block the request.
  - `blockedbyresponse` - The request failed because the response was delivered along with requirements which are not met ('X-Frame-Options' and 'Content-Security-Policy' ancestor checks, for instance).
  - `connectionaborted` - A connection timed out as a result of not receiving an ACK for data sent.
  - `connectionclosed` - A connection was closed (corresponding to a TCP FIN).
  - `connectionfailed` - A connection attempt failed.
  - `connectionrefused` - A connection attempt was refused.
  - `connectionreset` - A connection was reset (corresponding to a TCP RST).
  - `internetdisconnected` - The Internet connection has been lost.
  - `namenotresolved` - The host name could not be resolved.
  - `timedout` - An operation timed out.
  - `failed` - A generic failure occurred.
- returns: <[Promise]>

Aborts request. To use this, request interception should be enabled with `page.setRequestInterception`.
Exception is immediately thrown if the request interception is not enabled.

#### request.continue([overrides])
- `overrides` <[Object]> Optional request overwrites, which can be one of the following:
  - `url` <[string]> If set, the request url will be changed. This is not a redirect. The request will be silently forwarded to the new url. For example, the address bar will show the original url.
  - `method` <[string]> If set changes the request method (e.g. `GET` or `POST`)
  - `postData` <[string]> If set changes the post data of request
  - `headers` <[Object]> If set changes the request HTTP headers. Header values will be converted to a string.
- returns: <[Promise]>

Continues request with optional request overrides. To use this, request interception should be enabled with `page.setRequestInterception`.
Exception is immediately thrown if the request interception is not enabled.

```js
await page.setRequestInterception(true);
page.on('request', request => {
  // Override headers
  const headers = Object.assign({}, request.headers(), {
    foo: 'bar', // set "foo" header
    origin: undefined, // remove "origin" header
  });
  request.continue({headers});
});
```

#### request.failure()
- returns: <?[Object]> Object describing request failure, if any
  - `errorText` <[string]> Human-readable error message, e.g. `'net::ERR_FAILED'`.

The method returns `null` unless this request was failed, as reported by
`requestfailed` event.

Example of logging all failed requests:

```js
page.on('requestfailed', request => {
  console.log(request.url() + ' ' + request.failure().errorText);
});
```

#### request.frame()
- returns: <?[Frame]> A [Frame] that initiated this request, or `null` if navigating to error pages.

#### request.headers()
- returns: <[Object]> An object with HTTP headers associated with the request. All header names are lower-case.

#### request.initiator()
- returns: <?[Object]> An object with request initiator data.

#### request.isNavigationRequest()
- returns: <[boolean]>

Whether this request is driving frame's navigation.

#### request.method()
- returns: <[string]> Request's method (GET, POST, etc.)

#### request.postData()
- returns: <[string]> Request's post body, if any.

#### request.redirectChain()
- returns: <[Array]<[Request]>>

A `redirectChain` is a chain of requests initiated to fetch a resource.
- If there are no redirects and the request was successful, the chain will be empty.
- If a server responds with at least a single redirect, then the chain will
contain all the requests that were redirected.

`redirectChain` is shared between all the requests of the same chain.

For example, if the website `http://example.com` has a single redirect to
`https://example.com`, then the chain will contain one request:

```js
const response = await page.goto('http://example.com');
const chain = response.request().redirectChain();
console.log(chain.length); // 1
console.log(chain[0].url()); // 'http://example.com'
```

If the website `https://google.com` has no redirects, then the chain will be empty:
```js
const response = await page.goto('https://google.com');
const chain = response.request().redirectChain();
console.log(chain.length); // 0
```

#### request.resourceType()
- returns: <[string]>

Contains the request's resource type as it was perceived by the rendering engine.
ResourceType will be one of the following: `document`, `stylesheet`, `image`, `media`, `font`, `script`, `texttrack`, `xhr`, `fetch`, `eventsource`, `websocket`, `manifest`, `other`.

#### request.respond(response)
- `response` <[Object]> Response that will fulfill this request
  - `status` <[number]> Response status code, defaults to `200`.
  - `headers` <[Object]> Optional response headers. Header values will be converted to a string.
  - `contentType` <[string]> If set, equals to setting `Content-Type` response header
  - `body` <[string]|[Buffer]> Optional response body
- returns: <[Promise]>

Fulfills request with given response. To use this, request interception should
be enabled with `page.setRequestInterception`. Exception is thrown if
request interception is not enabled.

An example of fulfilling all requests with 404 responses:

```js
await page.setRequestInterception(true);
page.on('request', request => {
  request.respond({
    status: 404,
    contentType: 'text/plain',
    body: 'Not Found!'
  });
});
```

> **NOTE** Mocking responses for dataURL requests is not supported.
> Calling `request.respond` for a dataURL request is a noop.

#### request.response()
- returns: <?[Response]> A matching [Response] object, or `null` if the response has not been received yet.

#### request.monotonicTimeEnd()
- returns: <[number]> The monotonic timestamp when this request finished or failed.

#### request.monotonicTimeStart()
- returns: <[number]> The monotonic timestamp when this request started.

#### request.url()
- returns: <[string]> URL of the request.

### class: Response

[Response] class represents responses which are received by page.

#### response.buffer()
- returns: <Promise<[Buffer]>> Promise which resolves to a buffer with response body.

#### response.frame()
- returns: <?[Frame]> A [Frame] that initiated this response, or `null` if navigating to error pages.

#### response.fromCache()
- returns: <[boolean]>

True if the response was served from either the browser's disk cache or memory cache.

#### response.fromServiceWorker()
- returns: <[boolean]>

True if the response was served by a service worker.

#### response.headers()
- returns: <[Object]> An object with HTTP headers associated with the response. All header names are lower-case.

#### response.json()
- returns: <Promise<[Object]>> Promise which resolves to a JSON representation of response body.

This method will throw if the response body is not parsable via `JSON.parse`.

#### response.ok()
- returns: <[boolean]>

Contains a boolean stating whether the response was successful (status in the range 200-299) or not.

#### response.remoteAddress()
- returns: <[Object]>
  - `ip` <[string]> the IP address of the remote server
  - `port` <[number]> the port used to connect to the remote server

#### response.request()
- returns: <[Request]> A matching [Request] object.

#### response.securityDetails()
- returns: <?[SecurityDetails]> Security details if the response was received over the secure connection, or `null` otherwise.

#### response.status()
- returns: <[number]>

Contains the status code of the response (e.g., 200 for a success).

#### response.statusText()
- returns: <[string]>

Contains the status text of the response (e.g. usually an "OK" for a success).

#### response.text()
- returns: <[Promise]<[string]>> Promise which resolves to a text representation of response body.

#### response.monotonicTimeEnd()
- returns: <[number]> The MonotonicTime timestamp when this response happened.

#### response.url()
- returns: <[string]>

Contains the URL of the response.

### class: SecurityDetails

[SecurityDetails] class represents the security details when response was received over the secure connection.

#### securityDetails.issuer()
- returns: <[string]> A string with the name of issuer of the certificate.

#### securityDetails.protocol()
- returns: <[string]> String with the security protocol, eg. "TLS 1.2".

#### securityDetails.subjectName()
- returns: <[string]> Name of the subject to which the certificate was issued to.

#### securityDetails.validFrom()
- returns: <[number]> [UnixTime] stating the start of validity of the certificate.

#### securityDetails.validTo()
- returns: <[number]> [UnixTime] stating the end of validity of the certificate.

### class: Target

#### target.browser()

- returns: <[Browser]>

Get the browser the target belongs to.

#### target.browserContext()

- returns: <[BrowserContext]>

The browser context the target belongs to.

#### target.createCDPSession()
- returns: <[Promise]<[CDPSession]>>

Creates a Chrome Devtools Protocol session attached to the target.

#### target.opener()
- returns: <?[Target]>

Get the target that opened this target. Top-level targets return `null`.

#### target.page()
- returns: <[Promise]<?[Page]>>

If the target is not of type `"page"` or `"background_page"`, returns `null`.

#### target.type()
- returns: <"page"|"background_page"|"service_worker"|"shared_worker"|"other"|"browser">

Identifies what kind of target this is. Can be `"page"`, [`"background_page"`](https://developer.chrome.com/extensions/background_pages), `"service_worker"`, `"shared_worker"`, `"browser"` or `"other"`.

#### target.url()
- returns: <[string]>

#### target.worker()
- returns: <[Promise]<?[Worker]>>

If the target is not of type `"service_worker"` or `"shared_worker"`, returns `null`.

### class: CDPSession

* extends: [EventEmitter](https://nodejs.org/api/events.html#events_class_eventemitter)

The `CDPSession` instances are used to talk raw Chrome Devtools Protocol:
- protocol methods can be called with `session.send` method.
- protocol events can be subscribed to with `session.on` method.

Useful links:
- Documentation on DevTools Protocol can be found here: [DevTools Protocol Viewer](https://chromedevtools.github.io/devtools-protocol/).
- Getting Started with DevTools Protocol: https://github.com/aslushnikov/getting-started-with-cdp/blob/master/README.md

```js
const client = await page.target().createCDPSession();
await client.send('Animation.enable');
client.on('Animation.animationCreated', () => console.log('Animation created!'));
const response = await client.send('Animation.getPlaybackRate');
console.log('playback rate is ' + response.playbackRate);
await client.send('Animation.setPlaybackRate', {
  playbackRate: response.playbackRate / 2
});
```

#### cdpSession.detach()
- returns: <[Promise]>

Detaches the cdpSession from the target. Once detached, the cdpSession object won't emit any events and can't be used
to send messages.

#### cdpSession.send(method[, params])
- `method` <[string]> protocol method name
- `params` <[Object]> Optional method parameters
- returns: <[Promise]<[Object]>>

### class: Coverage

Coverage gathers information about parts of JavaScript and CSS that were used by the page.

An example of using JavaScript and CSS coverage to get percentage of initially
executed code:

```js
// Enable both JavaScript and CSS coverage
await Promise.all([
  page.coverage.startJSCoverage(),
  page.coverage.startCSSCoverage()
]);
// Navigate to page
await page.goto('https://example.com');
// Disable both JavaScript and CSS coverage
const [jsCoverage, cssCoverage] = await Promise.all([
  page.coverage.stopJSCoverage(),
  page.coverage.stopCSSCoverage(),
]);
let totalBytes = 0;
let usedBytes = 0;
const coverage = [...jsCoverage, ...cssCoverage];
for (const entry of coverage) {
  totalBytes += entry.text.length;
  for (const range of entry.ranges)
    usedBytes += range.end - range.start - 1;
}
console.log(`Bytes used: ${usedBytes / totalBytes * 100}%`);
```

_To output coverage in a form consumable by [Istanbul](https://github.com/istanbuljs),
  see [puppeteer-to-istanbul](https://github.com/istanbuljs/puppeteer-to-istanbul)._

#### coverage.startCSSCoverage([options])
- `options` <[Object]>  Set of configurable options for coverage
  - `resetOnNavigation` <[boolean]> Whether to reset coverage on every navigation. Defaults to `true`.
- returns: <[Promise]> Promise that resolves when coverage is started

#### coverage.startJSCoverage([options])
- `options` <[Object]>  Set of configurable options for coverage
  - `resetOnNavigation` <[boolean]> Whether to reset coverage on every navigation. Defaults to `true`.
  - `reportAnonymousScripts` <[boolean]> Whether anonymous scripts generated by the page should be reported. Defaults to `false`.
- returns: <[Promise]> Promise that resolves when coverage is started

> **NOTE** Anonymous scripts are ones that don't have an associated url. These are scripts that are dynamically created on the page using `eval` or `new Function`. If `reportAnonymousScripts` is set to `true`, anonymous scripts will have `__puppeteer_evaluation_script__` as their URL.

#### coverage.stopCSSCoverage()
- returns: <[Promise]<[Array]<[Object]>>> Promise that resolves to the array of coverage reports for all stylesheets
  - `url` <[string]> StyleSheet URL
  - `text` <[string]> StyleSheet content
  - `ranges` <[Array]<[Object]>> StyleSheet ranges that were used. Ranges are sorted and non-overlapping.
    - `start` <[number]> A start offset in text, inclusive
    - `end` <[number]> An end offset in text, exclusive

> **NOTE** CSS Coverage doesn't include dynamically injected style tags without sourceURLs.

#### coverage.stopJSCoverage()
- returns: <[Promise]<[Array]<[Object]>>> Promise that resolves to the array of coverage reports for all scripts
  - `url` <[string]> Script URL
  - `text` <[string]> Script content
  - `ranges` <[Array]<[Object]>> Script ranges that were executed. Ranges are sorted and non-overlapping.
    - `start` <[number]> A start offset in text, inclusive
    - `end` <[number]> An end offset in text, exclusive

> **NOTE** JavaScript Coverage doesn't include anonymous scripts by default. However, scripts with sourceURLs are
reported.

### class: TimeoutError

* extends: [Error]

TimeoutError is emitted whenever certain operations are terminated due to timeout, e.g. [page.waitForSelector(selector[, options])](#pagewaitforselectorselector-options) or [puppeteer.launch([options])](#puppeteerlaunchoptions).



[AXNode]: #accessibilitysnapshotoptions "AXNode"
[Accessibility]: #class-accessibility "Accessibility"
[Array]: https://developer.mozilla.org/en-US/docs/Web/JavaScript/Reference/Global_Objects/Array "Array"
[Body]: #class-body  "Body"
[BrowserContext]: #class-browsercontext  "BrowserContext"
[BrowserFetcher]: #class-browserfetcher  "BrowserFetcher"
[Browser]: #class-browser  "Browser"
[Buffer]: https://nodejs.org/api/buffer.html#buffer_class_buffer "Buffer"
[CDPSession]: #class-cdpsession  "CDPSession"
[ChildProcess]: https://nodejs.org/api/child_process.html "ChildProcess"
[ConnectionTransport]: ../lib/WebSocketTransport.js "ConnectionTransport"
[ConsoleMessage]: #class-consolemessage "ConsoleMessage"
[Coverage]: #class-coverage "Coverage"
[Dialog]: #class-dialog "Dialog"
[ElementHandle]: #class-elementhandle "ElementHandle"
[Element]: https://developer.mozilla.org/en-US/docs/Web/API/element "Element"
[Error]: https://nodejs.org/api/errors.html#errors_class_error "Error"
[ExecutionContext]: #class-executioncontext "ExecutionContext"
[FileChooser]: #class-filechooser "FileChooser"
[Frame]: #class-frame "Frame"
[JSHandle]: #class-jshandle "JSHandle"
[Keyboard]: #class-keyboard "Keyboard"
[Map]: https://developer.mozilla.org/en-US/docs/Web/JavaScript/Reference/Global_Objects/Map "Map"
[Mouse]: #class-mouse "Mouse"
[Object]: https://developer.mozilla.org/en-US/docs/Web/JavaScript/Reference/Global_Objects/Object "Object"
[Page]: #class-page "Page"
[Promise]: https://developer.mozilla.org/en-US/docs/Web/JavaScript/Reference/Global_Objects/Promise "Promise"
[Request]: #class-request  "Request"
[Response]: #class-response  "Response"
[SecurityDetails]: #class-securitydetails "SecurityDetails"
[Serializable]: https://developer.mozilla.org/en-US/docs/Web/JavaScript/Reference/Global_Objects/JSON/stringify#Description "Serializable"
[Target]: #class-target "Target"
[TimeoutError]: #class-timeouterror "TimeoutError"
[Touchscreen]: #class-touchscreen "Touchscreen"
[Tracing]: #class-tracing "Tracing"
[UIEvent.detail]: https://developer.mozilla.org/en-US/docs/Web/API/UIEvent/detail "UIEvent.detail"
[USKeyboardLayout]: ../lib/USKeyboardLayout.js "USKeyboardLayout"
[UnixTime]: https://en.wikipedia.org/wiki/Unix_time "Unix Time"
[Worker]: #class-worker "Worker"
[boolean]: https://developer.mozilla.org/en-US/docs/Web/JavaScript/Data_structures#Boolean_type "Boolean"
[function]: https://developer.mozilla.org/en-US/docs/Web/JavaScript/Reference/Global_Objects/Function "Function"
[iterator]: https://developer.mozilla.org/en-US/docs/Web/JavaScript/Reference/Iteration_protocols "Iterator"
[number]: https://developer.mozilla.org/en-US/docs/Web/JavaScript/Data_structures#Number_type "Number"
[origin]: https://developer.mozilla.org/en-US/docs/Glossary/Origin "Origin"
[selector]: https://developer.mozilla.org/en-US/docs/Web/CSS/CSS_Selectors "selector"
[stream.Readable]: https://nodejs.org/api/stream.html#stream_class_stream_readable "stream.Readable"
[string]: https://developer.mozilla.org/en-US/docs/Web/JavaScript/Data_structures#String_type "String"
[xpath]: https://developer.mozilla.org/en-US/docs/Web/XPath "xpath"<|MERGE_RESOLUTION|>--- conflicted
+++ resolved
@@ -1,9 +1,5 @@
 
-<<<<<<< HEAD
-# Puppeteer API <!-- GEN:version -->v2.0.0<!-- GEN:stop-->
-=======
 # Puppeteer API <!-- GEN:version -->Tip-Of-Tree<!-- GEN:stop-->
->>>>>>> 209cf57a
 <!-- GEN:empty-if-release --><!-- GEN:stop -->
 
 - Interactive Documentation: https://pptr.dev
